from flask import Flask, request, jsonify, render_template, Response
from flask_cors import CORS
from dotenv import load_dotenv
import os
import logging
import uuid
from datetime import datetime, timedelta
from functools import wraps

# Import our modules
from modules.database_manager import DatabaseManager
from modules.llm_processor import LLMProcessor
from modules.query_processor import QueryProcessor
from modules.search_engine import SearchEngine
from modules.ranking_engine import RankingEngine
from modules.feedback_system import FeedbackSystem
from modules.user_manager import UserManager
<<<<<<< HEAD
=======
from modules.oauth_manager import OAuthManager
>>>>>>> 39d336a7

# Load environment variables
load_dotenv()

# Initialize Flask app with static folder configuration
app = Flask(__name__, static_folder='templates/static', static_url_path='/static')
CORS(app)

# Configure logging
logging.basicConfig(level=logging.INFO)
logger = logging.getLogger(__name__)

# Initialize components
try:
    db_manager = DatabaseManager()
    llm_processor = LLMProcessor()
    logger.info("LLM processor initialized successfully")
    query_processor = QueryProcessor(llm_processor)
    search_engine = SearchEngine(db_manager)
    ranking_engine = RankingEngine(llm_processor=llm_processor, use_embedding=True, use_ltr=True)
    feedback_system = FeedbackSystem(db_manager)
    user_manager = UserManager(db_manager)
<<<<<<< HEAD
=======
    oauth_manager = OAuthManager()
>>>>>>> 39d336a7
    logger.info("All components initialized successfully")
except Exception as e:
    logger.error(f"Failed to initialize components: {str(e)}")
    db_manager = None
    llm_processor = None
    query_processor = None
    search_engine = None
    ranking_engine = None
    feedback_system = None
    user_manager = None
<<<<<<< HEAD
=======
    oauth_manager = None

def get_current_user():
    """Get current user from request headers or return anonymous user"""
    try:
        # Check for Authorization header
        auth_header = request.headers.get('Authorization')
        if auth_header and auth_header.startswith('Bearer '):
            token = auth_header.split(' ')[1]
            if user_manager:
                verification = user_manager.verify_token(token)
                if verification['success']:
                    user = verification['user']
                    # Ensure user is not marked as anonymous
                    user['is_anonymous'] = False
                    return user
                else:
                    logger.warning(f"Token verification failed: {verification.get('error', 'Unknown error')}")
        
        # Check for user_id in request data (for anonymous users)
        if request.is_json:
            data = request.get_json()
            user_id = data.get('user_id')
            if user_id and user_id.startswith('anon_'):
                return {'user_id': user_id, 'is_anonymous': True}
        
        # Generate anonymous user if none found
        if user_manager:
            anonymous_id = user_manager.generate_anonymous_user_id()
            return {'user_id': anonymous_id, 'is_anonymous': True}
        
        return {'user_id': 'anonymous', 'is_anonymous': True}
        
    except Exception as e:
        logger.warning(f"Error getting current user: {e}")
        return {'user_id': 'anonymous', 'is_anonymous': True}

def track_search_interaction(user_id: str, query: str, session_id: str = None):
    """Track search interaction for personalization"""
    try:
        if user_manager:
            user_manager.track_user_interaction(user_id, {
                'action': 'search',
                'query': query,
                'session_id': session_id or f"session_{int(datetime.now().timestamp())}",
                'metadata': {
                    'timestamp': datetime.now().isoformat(),
                    'query_length': len(query),
                    'query_words': len(query.split())
                }
            })
    except Exception as e:
        logger.warning(f"Error tracking search interaction: {e}")
>>>>>>> 39d336a7

@app.route('/')
def home():
    """Serve the main landing page"""
    return render_template('home.html')

@app.route('/dev')
def dev_index():
    """Serve the developer interface"""
    return render_template('index.html')

@app.route('/results')
def results():
    """Serve the search results page"""
    return render_template('results.html')

@app.route('/login')
def login():
    """Serve the login page"""
    return render_template('login.html')

@app.route('/signup')
def signup():
    """Serve the signup page"""
    return render_template('signup.html')

@app.route('/dashboard')
def dashboard():
    """Serve the user dashboard page"""
    return render_template('user_dashboard.html')

@app.route('/test-history')
def test_history():
    """Test history page for debugging"""
    return render_template('test_history.html')

@app.route('/api/auth/check-email', methods=['POST'])
def check_email():
    """Check if email exists endpoint"""
    try:
        if not user_manager:
            return jsonify({'error': 'User management not available'}), 500
        
        data = request.get_json()
        if not data or 'email' not in data:
            return jsonify({'error': 'Email required'}), 400
        
        email = data['email']
        exists = user_manager.check_email_exists(email)
        
        return jsonify({'exists': exists}), 200
            
    except Exception as e:
        logger.error(f"Error in check email endpoint: {str(e)}")
        return jsonify({'error': str(e)}), 500

@app.route('/api/auth/check-username', methods=['POST'])
def check_username():
    """Check if username exists endpoint"""
    try:
        if not user_manager:
            logger.error("User manager not available")
            return jsonify({'error': 'User management not available'}), 500
        
        data = request.get_json()
        if not data or 'username' not in data:
            logger.error("No username provided in request")
            return jsonify({'error': 'Username required'}), 400
        
        username = data['username'].strip()
        logger.info(f"Checking username availability: '{username}'")
        
        if not username:
            logger.error("Empty username provided")
            return jsonify({'error': 'Username cannot be empty'}), 400
        
        exists = user_manager.check_username_exists(username)
        logger.info(f"Username '{username}' exists: {exists}")
        
        return jsonify({'exists': exists}), 200
            
    except Exception as e:
        logger.error(f"Error in check username endpoint: {str(e)}")
        return jsonify({'error': str(e)}), 500

@app.route('/api/auth/register', methods=['POST'])
def register():
    """User registration endpoint"""
    try:
        if not user_manager:
            return jsonify({'error': 'User management not available'}), 500
        
        data = request.get_json()
        if not data:
            return jsonify({'error': 'No data provided'}), 400
        
        # Register user
        result = user_manager.register_user(data)
        
        if result['success']:
            # Generate JWT token for authentication
            token = user_manager._generate_token(result['user']['user_id'])
            result['token'] = token
            return jsonify(result), 201
        else:
            return jsonify(result), 400
            
    except Exception as e:
        logger.error(f"Error in registration endpoint: {str(e)}")
        return jsonify({'error': str(e)}), 500

# OAuth endpoints
@app.route('/api/auth/google', methods=['GET'])
def google_auth():
    """Initiate Google OAuth flow"""
    try:
        if not oauth_manager or not oauth_manager.is_configured('google'):
            return jsonify({'error': 'Google OAuth not configured'}), 500
        
        result = oauth_manager.get_authorization_url('google')
        if result['success']:
            return jsonify(result), 200
        else:
            return jsonify(result), 400
            
    except Exception as e:
        logger.error(f"Error in Google OAuth initiation: {str(e)}")
        return jsonify({'error': str(e)}), 500

@app.route('/api/auth/google/callback', methods=['GET'])
def google_callback():
    """Handle Google OAuth callback"""
    try:
        if not oauth_manager or not user_manager:
            return jsonify({'error': 'OAuth not available'}), 500
        
        code = request.args.get('code')
        state = request.args.get('state')
        error = request.args.get('error')
        
        if error:
            logger.error(f"Google OAuth error: {error}")
            return f'''
                <html>
                    <script>
                        window.opener.postMessage({{ 
                            type: 'oauth_error', 
                            error: '{error}' 
                        }}, window.location.origin);
                        window.close();
                    </script>
                </html>
            ''', 400
        
        if not code:
            return jsonify({'error': 'Authorization code not provided'}), 400
        
        # Process OAuth login
        oauth_result = oauth_manager.process_oauth_login('google', code, state)
        if not oauth_result['success']:
            return f'''
                <html>
                    <script>
                        window.opener.postMessage({{ 
                            type: 'oauth_error', 
                            error: '{oauth_result.get("error", "OAuth failed")}' 
                        }}, window.location.origin);
                        window.close();
                    </script>
                </html>
            ''', 400
        
        # Register or login user
        user_result = user_manager.register_social_user(oauth_result['user_info'])
        if user_result['success']:
            import json
            user_json = json.dumps(user_result['user'])
            token = user_result['token']
            message = user_result['message']
            
            return f'''
                <html>
                    <script>
                        window.opener.postMessage({{ 
                            type: 'oauth_success',
                            user: {user_json},
                            token: '{token}',
                            message: '{message}'
                        }}, window.location.origin);
                        window.close();
                    </script>
                </html>
            '''
        else:
            error_msg = user_result.get("error", "User registration failed")
            return f'''
                <html>
                    <script>
                        window.opener.postMessage({{ 
                            type: 'oauth_error', 
                            error: '{error_msg}' 
                        }}, window.location.origin);
                        window.close();
                    </script>
                </html>
            ''', 400
            
    except Exception as e:
        logger.error(f"Error in Google OAuth callback: {str(e)}")
        return f'''
            <html>
                <script>
                    window.opener.postMessage({{ 
                        type: 'oauth_error', 
                        error: 'OAuth processing failed' 
                    }}, window.location.origin);
                    window.close();
                </script>
            </html>
        ''', 500

@app.route('/api/auth/orcid', methods=['GET'])
def orcid_auth():
    """Initiate ORCID OAuth flow"""
    try:
        if not oauth_manager or not oauth_manager.is_configured('orcid'):
            return jsonify({'error': 'ORCID OAuth not configured'}), 500
        
        result = oauth_manager.get_authorization_url('orcid')
        if result['success']:
            return jsonify(result), 200
        else:
            return jsonify(result), 400
            
    except Exception as e:
        logger.error(f"Error in ORCID OAuth initiation: {str(e)}")
        return jsonify({'error': str(e)}), 500

@app.route('/api/auth/orcid/callback', methods=['GET'])
def orcid_callback():
    """Handle ORCID OAuth callback"""
    try:
        if not oauth_manager or not user_manager:
            return jsonify({'error': 'OAuth not available'}), 500
        
        code = request.args.get('code')
        state = request.args.get('state')
        error = request.args.get('error')
        
        if error:
            logger.error(f"ORCID OAuth error: {error}")
            return f'''
                <html>
                    <script>
                        window.opener.postMessage({{ 
                            type: 'oauth_error', 
                            error: '{error}' 
                        }}, window.location.origin);
                        window.close();
                    </script>
                </html>
            ''', 400
        
        if not code:
            return jsonify({'error': 'Authorization code not provided'}), 400
        
        # Process OAuth login
        oauth_result = oauth_manager.process_oauth_login('orcid', code, state)
        if not oauth_result['success']:
            return f'''
                <html>
                    <script>
                        window.opener.postMessage({{ 
                            type: 'oauth_error', 
                            error: '{oauth_result.get("error", "OAuth failed")}' 
                        }}, window.location.origin);
                        window.close();
                    </script>
                </html>
            ''', 400
        
        # Register or login user
        user_result = user_manager.register_social_user(oauth_result['user_info'])
        if user_result['success']:
            import json
            user_json = json.dumps(user_result['user'])
            token = user_result['token']
            message = user_result['message']
            
            return f'''
                <html>
                    <script>
                        window.opener.postMessage({{ 
                            type: 'oauth_success',
                            user: {user_json},
                            token: '{token}',
                            message: '{message}'
                        }}, window.location.origin);
                        window.close();
                    </script>
                </html>
            '''
        else:
            error_msg = user_result.get("error", "User registration failed")
            return f'''
                <html>
                    <script>
                        window.opener.postMessage({{ 
                            type: 'oauth_error', 
                            error: '{error_msg}' 
                        }}, window.location.origin);
                        window.close();
                    </script>
                </html>
            ''', 400
            
    except Exception as e:
        logger.error(f"Error in ORCID OAuth callback: {str(e)}")
        return f'''
            <html>
                <script>
                    window.opener.postMessage({{ 
                        type: 'oauth_error', 
                        error: 'OAuth processing failed' 
                    }}, window.location.origin);
                    window.close();
                </script>
            </html>
        ''', 500

@app.route('/api/auth/login', methods=['POST'])
def login_api():
    """User login endpoint"""
    try:
        if not user_manager:
            return jsonify({'error': 'User management not available'}), 500
        
        data = request.get_json()
        if not data or 'identifier' not in data or 'password' not in data:
            return jsonify({'error': 'Email/username and password required'}), 400
        
        # Authenticate user
        result = user_manager.authenticate_user(data['identifier'], data['password'])
        
        if result['success']:
            return jsonify(result), 200
        else:
            return jsonify(result), 401
            
    except Exception as e:
        logger.error(f"Error in login endpoint: {str(e)}")
        return jsonify({'error': str(e)}), 500

@app.route('/api/auth/verify', methods=['POST'])
def verify_token():
    """Token verification endpoint"""
    try:
        if not user_manager:
            return jsonify({'error': 'User management not available'}), 500
        
        auth_header = request.headers.get('Authorization')
        if not auth_header or not auth_header.startswith('Bearer '):
            return jsonify({'error': 'No valid token provided'}), 401
        
        token = auth_header.split(' ')[1]
        result = user_manager.verify_token(token)
        
        if result['success']:
            return jsonify(result), 200
        else:
            return jsonify(result), 401
            
    except Exception as e:
        logger.error(f"Error in token verification: {str(e)}")
        return jsonify({'error': str(e)}), 500

@app.route('/api/user/profile', methods=['GET'])
def get_profile():
    """Get user profile endpoint"""
    try:
        current_user = get_current_user()
        if current_user.get('is_anonymous', False):
            return jsonify({'error': 'Authentication required'}), 401
        
        return jsonify({
            'success': True,
            'user': current_user
        })
        
    except Exception as e:
        logger.error(f"Error getting profile: {str(e)}")
        return jsonify({'error': str(e)}), 500

@app.route('/profile')
def profile():
    """Serve the profile page"""
    return render_template('profile.html')

@app.route('/user-dashboard')
def user_dashboard():
    """Serve the user dashboard page"""
    return render_template('user_dashboard.html')

@app.route('/api/user/change-password', methods=['POST'])
def change_password():
    """Change user password endpoint"""
    try:
        if not user_manager:
            return jsonify({'error': 'User management not available'}), 500
        
        current_user = get_current_user()
        if current_user.get('is_anonymous', False):
            return jsonify({'error': 'Authentication required'}), 401
        
        data = request.get_json()
        if not data:
            return jsonify({'error': 'No data provided'}), 400
        
        current_password = data.get('current_password')
        new_password = data.get('new_password')
        
        if not current_password or not new_password:
            return jsonify({'error': 'Current password and new password are required'}), 400
        
        # Change password through user manager
        user_id = current_user['user_id']
        result = user_manager.change_password(user_id, current_password, new_password)
        
        if result['success']:
            return jsonify(result), 200
        else:
            return jsonify(result), 400
            
    except Exception as e:
        logger.error(f"Error changing password: {str(e)}")
        return jsonify({'error': str(e)}), 500

@app.route('/api/user/statistics', methods=['GET'])
def get_user_statistics():
    """Get user activity statistics"""
    try:
        current_user = get_current_user()
        if current_user.get('is_anonymous', False):
            return jsonify({'error': 'Authentication required'}), 401
        
        user_id = current_user['user_id']
        time_period = request.args.get('time_period', 'monthly')  # Default to monthly
        
        # Get user statistics from database
        aposss_db = db_manager.get_database('aposss')
        if aposss_db is None:
            return jsonify({'error': 'Database not available'}), 500
        
        # Get search history count
        history_collection = aposss_db['user_search_history']
        search_count = history_collection.count_documents({'user_id': user_id})
        
        # Get bookmarks count
        bookmarks_collection = aposss_db['user_bookmarks']
        bookmarks_count = bookmarks_collection.count_documents({'user_id': user_id})
        
        # Get feedback statistics by user_id
        feedback_collection = aposss_db['user_feedback']
        total_feedback = feedback_collection.count_documents({'user_id': user_id})
        positive_feedback = feedback_collection.count_documents({
            'user_id': user_id,
            'rating': {'$gte': 4}
        })
        negative_feedback = feedback_collection.count_documents({
            'user_id': user_id,
            'rating': {'$lte': 2}
        })
        
        # Get recent activity
        recent_searches = list(history_collection.find(
            {'user_id': user_id},
            {'_id': 0, 'query': 1, 'timestamp': 1}
        ).sort('timestamp', -1).limit(5))
        
        recent_bookmarks = list(bookmarks_collection.find(
            {'user_id': user_id},
            {'_id': 1, 'title': 1, 'type': 1, 'created_at': 1, 'result_id': 1}
        ).sort('created_at', -1).limit(5))
        
        # Convert ObjectId to string for JSON serialization
        for bookmark in recent_bookmarks:
            bookmark['id'] = str(bookmark['_id'])
            bookmark.pop('_id', None)
        
        # Get user interaction patterns
        interactions_collection = aposss_db['user_interactions']
        interactions = list(interactions_collection.find(
            {'user_id': user_id},
            {'action': 1, 'timestamp': 1}
        ).sort('timestamp', -1).limit(500))  # Increased limit for better analysis
        
        # Calculate activity based on time period
        activity_data = calculate_activity_by_period(interactions, time_period)
        
        # Calculate account age
        account_age_days = 0
        if current_user.get('created_at'):
            try:
                created_at_str = current_user.get('created_at', datetime.now().isoformat()).replace('Z', '+00:00')
                created_at = datetime.fromisoformat(created_at_str)
                account_age_days = (datetime.now() - created_at).days
            except Exception as e:
                logger.warning(f"Error calculating account age: {str(e)}")
                account_age_days = 0

        statistics = {
            'total_searches': search_count,
            'total_bookmarks': bookmarks_count,
            'positive_feedback': positive_feedback,
            'negative_feedback': negative_feedback,
            'total_feedback': total_feedback,
            'recent_searches': recent_searches,
            'recent_bookmarks': recent_bookmarks,
            'activity_data': activity_data,
            'monthly_activity': activity_data if time_period == 'monthly' else [],  # Backward compatibility
            'account_age_days': account_age_days
        }
        
        return jsonify({
            'success': True,
            'statistics': statistics
        })
        
    except Exception as e:
        logger.error(f"Error getting user statistics: {str(e)}")
        return jsonify({'error': str(e)}), 500


def calculate_activity_by_period(interactions, time_period):
    """Calculate user activity data based on specified time period"""
    from collections import defaultdict
    
    activity_counts = defaultdict(int)
    
    for interaction in interactions:
        try:
            # Parse timestamp
            timestamp_str = interaction['timestamp']
            if timestamp_str.endswith('Z'):
                timestamp_str = timestamp_str.replace('Z', '+00:00')
            
            date = datetime.fromisoformat(timestamp_str)
            
            # Generate key based on time period
            if time_period == 'daily':
                # Format: YYYY-MM-DD
                key = date.strftime('%Y-%m-%d')
            elif time_period == 'weekly':
                # Get start of week (Monday)
                start_of_week = date - timedelta(days=date.weekday())
                key = start_of_week.strftime('%Y-%m-%d')
            else:  # monthly
                # Format: YYYY-MM
                key = f"{date.year}-{date.month:02d}"
            
            activity_counts[key] += 1
            
        except Exception as e:
            logger.warning(f"Error parsing interaction timestamp: {str(e)}")
            continue
    
    # Sort and limit results based on time period
    sorted_activity = sorted(activity_counts.items())
    
    if time_period == 'daily':
        # Last 30 days
        result = sorted_activity[-30:]
    elif time_period == 'weekly':
        # Last 12 weeks
        result = sorted_activity[-12:]
    else:  # monthly
        # Last 6 months
        result = sorted_activity[-6:]
    
    return result

@app.route('/api/user/profile', methods=['PUT'])
def update_profile():
    """Update user profile endpoint"""
    try:
        if not user_manager:
            return jsonify({'error': 'User management not available'}), 500
        
        current_user = get_current_user()
        if current_user.get('is_anonymous', False):
            return jsonify({'error': 'Authentication required'}), 401
        
        data = request.get_json()
        if not data:
            return jsonify({'error': 'No data provided'}), 400
        
        # Update user profile
        user_id = current_user['user_id']
        result = user_manager.update_user_profile(user_id, data)
        
        if result['success']:
            return jsonify(result), 200
        else:
            return jsonify(result), 400
            
    except Exception as e:
        logger.error(f"Error updating profile: {str(e)}")
        return jsonify({'error': str(e)}), 500

@app.route('/api/user/profile-picture', methods=['POST'])
def upload_profile_picture():
    """Upload user profile picture endpoint"""
    import base64
    import uuid
    
    try:
        if not user_manager:
            return jsonify({'error': 'User management not available'}), 500
        
        current_user = get_current_user()
        if current_user.get('is_anonymous', False):
            return jsonify({'error': 'Authentication required'}), 401
        
        data = request.get_json()
        if not data or 'image' not in data:
            return jsonify({'error': 'No image data provided'}), 400
        
        image_data = data['image']
        
        # Validate image data format (should be base64)
        if not image_data.startswith('data:image/'):
            return jsonify({'error': 'Invalid image format'}), 400
        
        # Extract image type and base64 data
        try:
            header, encoded = image_data.split(',', 1)
            image_type = header.split(';')[0].split(':')[1]
            
            # Validate image type
            allowed_types = ['image/jpeg', 'image/jpg', 'image/png', 'image/gif', 'image/webp']
            if image_type not in allowed_types:
                return jsonify({'error': 'Unsupported image type. Allowed: JPEG, PNG, GIF, WebP'}), 400
            
            # Decode base64 data
            image_binary = base64.b64decode(encoded)
            
            # Check file size (limit to 5MB)
            max_size = 5 * 1024 * 1024  # 5MB
            if len(image_binary) > max_size:
                return jsonify({'error': 'Image too large. Maximum size is 5MB'}), 400
            
        except Exception as e:
            return jsonify({'error': 'Invalid image data format'}), 400
        
        # Generate unique filename
        file_extension = image_type.split('/')[-1]
        filename = f"profile_{current_user['user_id']}_{uuid.uuid4().hex[:8]}.{file_extension}"
        
        # Store image in MongoDB
        user_id = current_user['user_id']
        result = user_manager.update_profile_picture(user_id, {
            'filename': filename,
            'data': image_binary,
            'content_type': image_type,
            'size': len(image_binary),
            'uploaded_at': datetime.now().isoformat()
        })
        
        if result['success']:
            return jsonify({
                'success': True,
                'message': 'Profile picture uploaded successfully',
                'profile_picture_id': result.get('profile_picture_id')
            }), 200
        else:
            return jsonify(result), 400
            
    except Exception as e:
        logger.error(f"Error uploading profile picture: {str(e)}")
        return jsonify({'error': str(e)}), 500

@app.route('/api/user/profile-picture/<user_id>', methods=['GET'])
def get_profile_picture(user_id):
    """Get user profile picture endpoint"""
    try:
        if not user_manager:
            return jsonify({'error': 'User management not available'}), 404
        
        # Get profile picture data
        picture_data = user_manager.get_profile_picture(user_id)
        
        if not picture_data:
            return jsonify({'error': 'Profile picture not found'}), 404
        
        # Return the image data
        return Response(
            picture_data['data'],
            mimetype=picture_data['content_type'],
            headers={
                'Cache-Control': 'public, max-age=3600',  # Cache for 1 hour
                'Content-Disposition': f'inline; filename="{picture_data["filename"]}"'
            }
        )
        
    except Exception as e:
        logger.error(f"Error getting profile picture: {str(e)}")
        return jsonify({'error': str(e)}), 404

@app.route('/api/user/profile-picture', methods=['DELETE'])
def delete_profile_picture():
    """Delete user profile picture endpoint"""
    try:
        if not user_manager:
            return jsonify({'error': 'User management not available'}), 500
        
        current_user = get_current_user()
        if current_user.get('is_anonymous', False):
            return jsonify({'error': 'Authentication required'}), 401
        
        user_id = current_user['user_id']
        result = user_manager.delete_profile_picture(user_id)
        
        if result['success']:
            return jsonify(result), 200
        else:
            return jsonify(result), 400
            
    except Exception as e:
        logger.error(f"Error deleting profile picture: {str(e)}")
        return jsonify({'error': str(e)}), 500

@app.route('/api/user/send-verification-code', methods=['POST'])
def send_verification_code():
    """Send email verification code to user"""
    try:
        current_user = get_current_user()
        logger.info(f"Send verification code - current_user: {current_user}")
        
        if not current_user or current_user.get('is_anonymous', True):
            logger.warning(f"Authentication failed - user: {current_user}")
            return jsonify({'error': 'Authentication required'}), 401
        
        if not user_manager:
            return jsonify({'error': 'User management not available'}), 500
        
        result = user_manager.send_verification_code(current_user['user_id'])
        
        if result['success']:
            return jsonify(result), 200
        else:
            return jsonify(result), 400
            
    except Exception as e:
        logger.error(f"Error in send verification code endpoint: {str(e)}")
        return jsonify({'error': str(e)}), 500

@app.route('/api/user/verify-email', methods=['POST'])
def verify_email():
    """Verify user email with verification code"""
    try:
        current_user = get_current_user()
        if not current_user or current_user.get('is_anonymous', True):
            return jsonify({'error': 'Authentication required'}), 401
        
        if not user_manager:
            return jsonify({'error': 'User management not available'}), 500
        
        data = request.get_json()
        if not data or 'verification_code' not in data:
            return jsonify({'error': 'Verification code required'}), 400
        
        verification_code = data['verification_code'].strip()
        if not verification_code or len(verification_code) != 6:
            return jsonify({'error': 'Invalid verification code format'}), 400
        
        result = user_manager.verify_email_code(current_user['user_id'], verification_code)
        
        if result['success']:
            return jsonify(result), 200
        else:
            return jsonify(result), 400
            
    except Exception as e:
        logger.error(f"Error in verify email endpoint: {str(e)}")
        return jsonify({'error': str(e)}), 500

@app.route('/api/search', methods=['POST'])
def search():
    """Full search endpoint with ranking - Phase 3 functionality"""
    try:
        data = request.get_json()
        if not data or 'query' not in data:
            return jsonify({'error': 'Query is required'}), 400
        
        user_query = data['query']
        ranking_mode = data.get('ranking_mode', 'hybrid')  # hybrid, ltr_only, traditional
        database_filters = data.get('database_filters', None)  # Optional database filtering
        
        if not query_processor or not search_engine or not ranking_engine:
            return jsonify({'error': 'Search components not initialized'}), 500
        
<<<<<<< HEAD
        # Get authenticated user (optional)
        current_user = get_authenticated_user()
        user_id = current_user['_id'] if current_user else None
=======
        # Get current user for personalization
        current_user = get_current_user()
        user_id = current_user.get('user_id', 'anonymous')
        session_id = data.get('session_id', f"session_{int(datetime.now().timestamp())}")
        
        # Track search interaction
        track_search_interaction(user_id, user_query, session_id)
>>>>>>> 39d336a7
        
        # Step 1: Process query with LLM
        logger.info(f"Processing search query: {user_query[:50]}...")
        processed_query = query_processor.process_query(user_query)
        
        if not processed_query:
            return jsonify({'error': 'Failed to process query'}), 500
        
        # Step 2: Search databases (with optional filtering)
        logger.info(f"Searching databases{' with filters: ' + str(database_filters) if database_filters else ''}...")
        search_results = search_engine.search_all_databases(processed_query, database_filters=database_filters)
        
        if not search_results or not search_results.get('results'):
            # Track search interaction even if no results
            if user_manager and user_id:
                user_manager.track_user_interaction(
                    user_id,
                    'search',
                    {
                        'query': user_query,
                        'processed_query': processed_query,
                        'results_count': 0,
                        'ranking_mode': ranking_mode,
                        'session_id': data.get('session_id'),
                        'user_agent': request.headers.get('User-Agent'),
                        'ip_address': request.remote_addr
                    }
                )
            
            return jsonify({
                'success': True,
                'message': 'No results found',
                'query_analysis': processed_query,
                'search_results': {'results': [], 'total_results': 0},
                'categorized_results': {'high_relevance': [], 'medium_relevance': [], 'low_relevance': []},
                'query_id': None,
<<<<<<< HEAD
                'user_logged_in': user_id is not None,
                'personalized': False
=======
                'personalization_applied': False
>>>>>>> 39d336a7
            })
        
        # Step 3: Get user feedback data for LTR
        user_feedback_data = {}
        try:
            if feedback_system:
                # Get aggregated feedback data for LTR features
                feedback_stats = feedback_system.get_all_feedback()
                
                # Convert to format expected by LTR ranker
                for feedback_entry in feedback_stats:
                    result_id = feedback_entry.get('result_id')
                    if result_id not in user_feedback_data:
                        user_feedback_data[result_id] = {'ratings': []}
                    user_feedback_data[result_id]['ratings'].append(feedback_entry.get('rating', 3))
        except Exception as e:
            logger.warning(f"Error getting feedback data for LTR: {e}")
            user_feedback_data = {}
        
<<<<<<< HEAD
        # Step 4: Apply personalization if user is logged in
        personalized = False
        if current_user and user_manager:
            try:
                # Get user's research interests and preferences
                research_interests = current_user.get('research_interests', [])
                preferences = current_user.get('preferences', {})
                
                # Boost results that match user's research interests
                if research_interests:
                    for result in search_results['results']:
                        result_text = f"{result.get('title', '')} {result.get('description', '')}".lower()
                        
                        # Check for research interest matches
                        interest_boost = 0
                        for interest in research_interests:
                            if interest.lower() in result_text:
                                interest_boost += 0.1  # Boost by 10% per matching interest
                        
                        if interest_boost > 0:
                            result['personalization_boost'] = interest_boost
                            personalized = True
                
                logger.info(f"Applied personalization for user: {current_user['username']}")
                
            except Exception as e:
                logger.warning(f"Error applying personalization: {e}")
        
        # Step 5: Rank results using selected mode
        logger.info(f"Ranking results using mode: {ranking_mode}...")
=======
        # Step 4: Get user personalization data
        user_personalization_data = None
        try:
            if user_manager and not current_user.get('is_anonymous', True):
                # Get user preferences and interaction history
                user_personalization_data = user_manager.get_user_personalization_data(user_id)
                logger.info(f"Retrieved personalization data for user: {user_id}")
            elif user_manager and current_user.get('is_anonymous', True):
                # For anonymous users, get basic interaction patterns
                user_personalization_data = user_manager.get_anonymous_personalization_data(user_id)
                logger.info(f"Retrieved anonymous personalization data for: {user_id}")
        except Exception as e:
            logger.warning(f"Error getting personalization data: {e}")
            user_personalization_data = None
        
        # Step 5: Rank results using selected mode with personalization
        logger.info(f"Ranking results using mode: {ranking_mode} with personalization...")
>>>>>>> 39d336a7
        ranked_results = ranking_engine.rank_search_results(
            search_results, processed_query, user_feedback_data, ranking_mode, user_personalization_data
        )
        
        # Generate unique query ID for feedback tracking
        query_id = f"query_{hash(user_query)}_{int(datetime.now().timestamp())}"
        
        # Step 6: Track search interaction
        if user_manager:
            interaction_data = {
                'query': user_query,
                'processed_query': processed_query,
                'search_results': ranked_results,
                'results_count': ranked_results.get('total_results', 0),
                'ranking_mode': ranking_mode,
                'query_id': query_id,
                'personalized': personalized,
                'session_id': data.get('session_id'),
                'user_agent': request.headers.get('User-Agent'),
                'ip_address': request.remote_addr
            }
            
            user_manager.track_user_interaction(user_id, 'search', interaction_data)
        
        return jsonify({
            'success': True,
            'query_analysis': processed_query,
            'search_results': ranked_results,
            'categorized_results': ranked_results.get('categorized_results', {}),
            'query_id': query_id,
            'ranking_mode': ranking_mode,
<<<<<<< HEAD
            'user_logged_in': user_id is not None,
            'personalized': personalized,
            'user_info': {
                'username': current_user.get('username') if current_user else None,
                'research_interests': current_user.get('research_interests', []) if current_user else []
            }
=======
            'personalization_applied': user_personalization_data is not None,
            'user_type': 'authenticated' if not current_user.get('is_anonymous', True) else 'anonymous'
>>>>>>> 39d336a7
        })
        
    except Exception as e:
        logger.error(f"Error in search endpoint: {str(e)}")
        return jsonify({'error': str(e)}), 500

@app.route('/api/feedback', methods=['POST'])
def submit_feedback():
    """Submit user feedback for result relevance"""
    try:
        data = request.get_json()
        
        if not data:
            return jsonify({'error': 'No data provided'}), 400
        
        # Validate required fields
        required_fields = ['query_id', 'result_id', 'rating', 'feedback_type']
        for field in required_fields:
            if field not in data:
                return jsonify({'error': f'Missing required field: {field}'}), 400
        
<<<<<<< HEAD
        # Get authenticated user (optional)
        current_user = get_authenticated_user()
        user_id = current_user['_id'] if current_user else None
        
        # Prepare feedback data
        feedback_data = {
=======
        # Get current user for feedback linking
        current_user = get_current_user()
        user_id = current_user.get('user_id', 'anonymous')
        

        
        # Submit feedback through feedback system
        feedback_result = feedback_system.submit_feedback({
>>>>>>> 39d336a7
            'query_id': data['query_id'],
            'result_id': data['result_id'],
            'rating': data['rating'],
            'feedback_type': data['feedback_type'],
            'user_session': data.get('user_session', 'anonymous'),
            'user_id': user_id,  # Add user_id for proper linking
            'additional_data': data.get('additional_data', {}),
            'timestamp': datetime.now().isoformat(),
            'user_id': user_id,  # Link feedback to user if logged in
            'user_profile': {
                'username': current_user.get('username') if current_user else 'anonymous',
                'role': current_user.get('role') if current_user else None,
                'organization': current_user.get('organization') if current_user else None,
                'research_interests': current_user.get('research_interests', []) if current_user else []
            }
        }
        
        # Submit feedback through feedback system
        feedback_result = feedback_system.submit_feedback(feedback_data)
        
        feedback_id = feedback_result.get('feedback_id') or 'unknown'
        
        # Track feedback interaction for user analytics
        if user_manager:
            interaction_data = {
                'query_id': data['query_id'],
                'result_id': data['result_id'],
                'rating': data['rating'],
                'feedback_type': data['feedback_type'],
                'feedback_id': feedback_id,
                'session_id': data.get('session_id'),
                'user_agent': request.headers.get('User-Agent'),
                'ip_address': request.remote_addr
            }
            
            user_manager.track_user_interaction(user_id, 'feedback', interaction_data)
        
        logger.info(f"Feedback submitted successfully: {feedback_id} (User: {current_user.get('username') if current_user else 'anonymous'})")
        
        return jsonify({
            'success': True,
            'feedback_id': feedback_id,
            'message': 'Feedback submitted successfully',
            'user_logged_in': user_id is not None,
            'points_earned': 1 if user_id else 0  # Gamification element
        })
        
    except Exception as e:
        logger.error(f"Error submitting feedback: {str(e)}")
        return jsonify({'error': str(e)}), 500

@app.route('/api/feedback/stats', methods=['GET'])
def get_feedback_stats():
    """Get feedback statistics"""
    try:
        if not feedback_system:
            return jsonify({'error': 'Feedback system not initialized'}), 500
        
        stats = feedback_system.get_feedback_stats()
        return jsonify({
            'success': True,
            'stats': stats
        })
        
    except Exception as e:
        logger.error(f"Error getting feedback stats: {str(e)}")
        return jsonify({'error': str(e)}), 500

@app.route('/api/feedback/recent', methods=['GET'])
def get_recent_feedback():
    """Get recent feedback entries"""
    try:
        if not feedback_system:
            return jsonify({'error': 'Feedback system not initialized'}), 500
        
        limit = request.args.get('limit', 10, type=int)
        feedback_list = feedback_system.get_recent_feedback(limit)
        
        return jsonify({
            'success': True,
            'feedback': feedback_list
        })
        
    except Exception as e:
        logger.error(f"Error getting recent feedback: {str(e)}")
        return jsonify({'error': str(e)}), 500

@app.route('/api/embedding/stats', methods=['GET'])
def get_embedding_stats():
    """Get embedding system statistics"""
    try:
        if not ranking_engine:
            return jsonify({'error': 'Ranking engine not initialized'}), 500
        
        stats = ranking_engine.get_embedding_stats()
        return jsonify({
            'success': True,
            'stats': stats
        })
        
    except Exception as e:
        logger.error(f"Error getting embedding stats: {str(e)}")
        return jsonify({'error': str(e)}), 500

@app.route('/api/embedding/clear-cache', methods=['POST'])
def clear_embedding_cache():
    """Clear the embedding cache"""
    try:
        if not ranking_engine:
            return jsonify({'error': 'Ranking engine not initialized'}), 500
        
        success = ranking_engine.clear_embedding_cache()
        
        return jsonify({
            'success': success,
            'message': 'Embedding cache cleared successfully' if success else 'Failed to clear cache'
        })
        
    except Exception as e:
        logger.error(f"Error clearing embedding cache: {str(e)}")
        return jsonify({'error': str(e)}), 500

@app.route('/api/similarity/calculate', methods=['POST'])
def calculate_similarity():
    """Calculate real-time similarity between query and documents"""
    try:
        data = request.get_json()
        if not data or 'query' not in data or 'documents' not in data:
            return jsonify({'error': 'Query and documents are required'}), 400
        
        query = data['query']
        documents = data['documents']
        use_cache = data.get('use_cache', True)
        
        if not ranking_engine or not ranking_engine.use_embedding:
            return jsonify({'error': 'Real-time embedding system not available'}), 500
        
        # Optional: Process query with LLM for enhanced similarity
        processed_query = None
        if query_processor:
            try:
                processed_query = query_processor.process_query(query)
            except Exception as e:
                logger.warning(f"Failed to process query for similarity: {e}")
        
        # Calculate real-time similarity scores
        similarity_scores = ranking_engine.embedding_ranker.calculate_realtime_similarity(
            query, documents, processed_query, use_cache
        )
        
        # Combine documents with their scores
        results = []
        for i, (doc, score) in enumerate(zip(documents, similarity_scores)):
            results.append({
                'document': doc,
                'similarity_score': score,
                'rank': i + 1
            })
        
        # Sort by similarity score
        results.sort(key=lambda x: x['similarity_score'], reverse=True)
        
        # Update ranks after sorting
        for i, result in enumerate(results):
            result['rank'] = i + 1
        
        return jsonify({
            'success': True,
            'query': query,
            'total_documents': len(documents),
            'results': results,
            'processing_info': {
                'use_cache': use_cache,
                'processed_query_available': processed_query is not None,
                'similarity_calculation': 'realtime'
            }
        })
        
    except Exception as e:
        logger.error(f"Error calculating similarity: {str(e)}")
        return jsonify({'error': str(e)}), 500

@app.route('/api/similarity/pairwise', methods=['POST'])
def calculate_pairwise_similarity():
    """Calculate similarity between two text strings"""
    try:
        data = request.get_json()
        if not data or 'text1' not in data or 'text2' not in data:
            return jsonify({'error': 'Both text1 and text2 are required'}), 400
        
        text1 = data['text1']
        text2 = data['text2']
        
        if not ranking_engine or not ranking_engine.use_embedding:
            return jsonify({'error': 'Real-time embedding system not available'}), 500
        
        # Calculate pairwise similarity
        similarity_score = ranking_engine.embedding_ranker.calculate_pairwise_similarity(text1, text2)
        
        # Ensure JSON serializable
        if hasattr(similarity_score, 'item'):
            similarity_score = similarity_score.item()
        else:
            similarity_score = float(similarity_score)
        
        return jsonify({
            'success': True,
            'text1': text1,
            'text2': text2,
            'similarity_score': similarity_score,
            'similarity_percentage': f"{similarity_score * 100:.2f}%"
        })
        
    except Exception as e:
        logger.error(f"Error calculating pairwise similarity: {str(e)}")
        return jsonify({'error': str(e)}), 500

@app.route('/api/embedding/warmup', methods=['POST'])
def warm_up_cache():
    """Warm up the embedding cache with sample data"""
    try:
        data = request.get_json() or {}
        sample_size = data.get('sample_size', 50)
        
        if not ranking_engine or not ranking_engine.use_embedding:
            return jsonify({'error': 'Real-time embedding system not available'}), 500
        
        # Get sample documents from search if available
        sample_documents = []
        
        if search_engine and db_manager:
            try:
                # Use a generic search to get sample documents
                sample_query = {"keywords": {"primary": ["research", "science", "technology"]}}
                search_results = search_engine.search_all_databases(sample_query, hybrid_search=False)
                sample_documents = search_results.get('results', [])[:sample_size]
                
            except Exception as e:
                logger.warning(f"Failed to get sample documents from search: {e}")
        
        # If no documents from search, create dummy documents for warming
        if not sample_documents:
            sample_documents = [
                {
                    'id': f'sample_{i}',
                    'title': f'Sample Document {i}',
                    'description': f'This is a sample document for cache warming {i}',
                    'type': 'sample',
                    'metadata': {}
                }
                for i in range(min(sample_size, 10))
            ]
        
        # Warm up the cache
        success = ranking_engine.warm_up_embedding_cache(sample_documents)
        
        return jsonify({
            'success': success,
            'message': f'Cache warmed up with {len(sample_documents)} documents' if success else 'Failed to warm up cache',
            'documents_processed': len(sample_documents)
        })
        
    except Exception as e:
        logger.error(f"Error warming up cache: {str(e)}")
        return jsonify({'error': str(e)}), 500

@app.route('/api/embedding/realtime-stats', methods=['GET'])
def get_realtime_embedding_stats():
    """Get detailed real-time embedding statistics"""
    try:
        if not ranking_engine or not ranking_engine.use_embedding:
            return jsonify({'error': 'Real-time embedding system not available'}), 500
        
        stats = ranking_engine.embedding_ranker.get_realtime_stats()
        
        return jsonify({
            'success': True,
            'stats': stats
        })
        
    except Exception as e:
        logger.error(f"Error getting real-time embedding stats: {str(e)}")
        return jsonify({'error': str(e)}), 500

@app.route('/api/test-llm', methods=['POST'])
def test_llm():
    """Test endpoint for LLM query processing"""
    try:
        data = request.get_json()
        if not data or 'query' not in data:
            return jsonify({'error': 'Query is required'}), 400
        
        user_query = data['query']
        
        if not query_processor:
            return jsonify({'error': 'Query processor not initialized'}), 500
        
        # Process query with LLM
        processed_query = query_processor.process_query(user_query)
        
        return jsonify({
            'success': True,
            'original_query': user_query,
            'processed_query': processed_query
        })
        
    except Exception as e:
        logger.error(f"Error in test_llm endpoint: {str(e)}")
        return jsonify({'error': str(e)}), 500

@app.route('/api/test-llm-enhanced', methods=['GET'])
def test_llm_enhanced():
    """Test endpoint for enhanced LLM processing with multilingual support"""
    try:
        if not llm_processor:
            return jsonify({'error': 'LLM processor not initialized'}), 500
        
        # Test the enhanced connection with multilingual capability
        test_result = llm_processor.test_enhanced_connection()
        
        return jsonify(test_result)
        
    except Exception as e:
        logger.error(f"Error in enhanced LLM test endpoint: {str(e)}")
        return jsonify({
            'connected': False,
            'enhanced_processing': False,
            'multilingual_support': False,
            'error': str(e)
        }), 500

@app.route('/api/test-db', methods=['GET'])
def test_db():
    """Test endpoint for database connections"""
    try:
        if not db_manager:
            return jsonify({'error': 'Database manager not initialized'}), 500
        
        # Test all database connections
        connection_status = db_manager.test_connections()
        
        return jsonify({
            'success': True,
            'database_status': connection_status
        })
        
    except Exception as e:
        logger.error(f"Error in test_db endpoint: {str(e)}")
        return jsonify({'error': str(e)}), 500

@app.route('/api/health', methods=['GET'])
def health_check():
    """Health check endpoint"""
    status = {
        'database_manager': db_manager is not None,
        'llm_processor': llm_processor is not None,
        'query_processor': query_processor is not None,
        'search_engine': search_engine is not None,
        'ranking_engine': ranking_engine is not None,
        'feedback_system': feedback_system is not None,
        'user_manager': user_manager is not None
    }
    
    return jsonify({
        'status': 'healthy' if all(status.values()) else 'unhealthy',
        'components': status
    })

# Authentication and User Management Endpoints

@app.route('/login')
def login_page():
    """Serve the login page"""
    return render_template('login.html')

@app.route('/signup')
def signup_page():
    """Serve the signup page"""
    return render_template('signup.html')

@app.route('/api/auth/register', methods=['POST'])
def register_user():
    """Register a new user"""
    try:
        if not user_manager:
            return jsonify({'error': 'User management not available'}), 500
        
        data = request.get_json()
        if not data:
            return jsonify({'error': 'No data provided'}), 400
        
        result = user_manager.register_user(data)
        
        if result['success']:
            logger.info(f"New user registered: {data.get('username')}")
            return jsonify(result), 201
        else:
            return jsonify(result), 400
            
    except Exception as e:
        logger.error(f"Error in user registration: {str(e)}")
        return jsonify({'error': 'Registration failed due to server error'}), 500

@app.route('/api/auth/login', methods=['POST'])
def login_user():
    """Authenticate user login"""
    try:
        if not user_manager:
            return jsonify({'error': 'User management not available'}), 500
        
        data = request.get_json()
        if not data:
            return jsonify({'error': 'No data provided'}), 400
        
        login_identifier = data.get('login_identifier')
        password = data.get('password')
        
        if not login_identifier or not password:
            return jsonify({'error': 'Login identifier and password are required'}), 400
        
        result = user_manager.authenticate_user(login_identifier, password)
        
        if result['success']:
            logger.info(f"User logged in: {login_identifier}")
            return jsonify(result)
        else:
            return jsonify(result), 401
            
    except Exception as e:
        logger.error(f"Error in user authentication: {str(e)}")
        return jsonify({'error': 'Login failed due to server error'}), 500

@app.route('/api/auth/verify', methods=['POST'])
def verify_token():
    """Verify JWT token"""
    try:
        if not user_manager:
            return jsonify({'error': 'User management not available'}), 500
        
        auth_header = request.headers.get('Authorization')
        if not auth_header or not auth_header.startswith('Bearer '):
            return jsonify({'error': 'No valid authorization header'}), 401
        
        token = auth_header.split(' ')[1]
        result = user_manager.verify_token(token)
        
        if result['success']:
            return jsonify(result)
        else:
            return jsonify(result), 401
            
    except Exception as e:
        logger.error(f"Error verifying token: {str(e)}")
        return jsonify({'error': 'Token verification failed'}), 500

@app.route('/api/auth/check-email', methods=['POST'])
def check_email_availability():
    """Check if email is available for registration"""
    try:
        if not user_manager:
            return jsonify({'error': 'User management not available'}), 500
        
        data = request.get_json()
        email = data.get('email')
        
        if not email:
            return jsonify({'error': 'Email is required'}), 400
        
        # Check if email exists in database
        users_collection = user_manager.aposss_db['users']
        existing_user = users_collection.find_one({'email': email.lower()})
        
        return jsonify({'available': existing_user is None})
        
    except Exception as e:
        logger.error(f"Error checking email availability: {str(e)}")
        return jsonify({'error': 'Email check failed'}), 500

@app.route('/api/auth/check-username', methods=['POST'])
def check_username_availability():
    """Check if username is available for registration"""
    try:
        if not user_manager:
            return jsonify({'error': 'User management not available'}), 500
        
        data = request.get_json()
        username = data.get('username')
        
        if not username:
            return jsonify({'error': 'Username is required'}), 400
        
        # Check if username exists in database
        users_collection = user_manager.aposss_db['users']
        existing_user = users_collection.find_one({'username': username})
        
        return jsonify({'available': existing_user is None})
        
    except Exception as e:
        logger.error(f"Error checking username availability: {str(e)}")
        return jsonify({'error': 'Username check failed'}), 500

@app.route('/api/auth/logout', methods=['POST'])
def logout_user():
    """Logout user (client-side token removal)"""
    try:
        # Since we're using JWT tokens stored client-side,
        # logout is mainly handled on the frontend
        # But we can track the logout event if user is authenticated
        
        auth_header = request.headers.get('Authorization')
        if auth_header and auth_header.startswith('Bearer ') and user_manager:
            token = auth_header.split(' ')[1]
            result = user_manager.verify_token(token)
            
            if result['success']:
                user_id = result['user']['_id']
                # Track logout interaction
                user_manager.track_user_interaction(
                    user_id, 
                    'logout', 
                    {
                        'timestamp': datetime.now().isoformat(),
                        'user_agent': request.headers.get('User-Agent'),
                        'ip_address': request.remote_addr
                    }
                )
        
        return jsonify({'success': True, 'message': 'Logged out successfully'})
        
    except Exception as e:
        logger.error(f"Error in logout: {str(e)}")
        return jsonify({'success': True, 'message': 'Logged out successfully'})

@app.route('/api/user/profile', methods=['GET'])
def get_user_profile():
    """Get user profile"""
    try:
        if not user_manager:
            return jsonify({'error': 'User management not available'}), 500
        
        # Get user from token
        auth_header = request.headers.get('Authorization')
        if not auth_header or not auth_header.startswith('Bearer '):
            return jsonify({'error': 'Authentication required'}), 401
        
        token = auth_header.split(' ')[1]
        auth_result = user_manager.verify_token(token)
        
        if not auth_result['success']:
            return jsonify({'error': 'Invalid token'}), 401
        
        user_id = auth_result['user']['_id']
        profile_result = user_manager.get_user_profile(user_id)
        
        return jsonify(profile_result)
        
    except Exception as e:
        logger.error(f"Error getting user profile: {str(e)}")
        return jsonify({'error': 'Failed to get profile'}), 500

@app.route('/api/user/profile', methods=['PUT'])
def update_user_profile():
    """Update user profile"""
    try:
        if not user_manager:
            return jsonify({'error': 'User management not available'}), 500
        
        # Get user from token
        auth_header = request.headers.get('Authorization')
        if not auth_header or not auth_header.startswith('Bearer '):
            return jsonify({'error': 'Authentication required'}), 401
        
        token = auth_header.split(' ')[1]
        auth_result = user_manager.verify_token(token)
        
        if not auth_result['success']:
            return jsonify({'error': 'Invalid token'}), 401
        
        user_id = auth_result['user']['_id']
        update_data = request.get_json()
        
        if not update_data:
            return jsonify({'error': 'No data provided'}), 400
        
        result = user_manager.update_user_profile(user_id, update_data)
        return jsonify(result)
        
    except Exception as e:
        logger.error(f"Error updating user profile: {str(e)}")
        return jsonify({'error': 'Failed to update profile'}), 500

@app.route('/api/user/recommendations', methods=['GET'])
def get_user_recommendations():
    """Get personalized recommendations for user"""
    try:
        if not user_manager:
            return jsonify({'error': 'User management not available'}), 500
        
        # Get user from token
        auth_header = request.headers.get('Authorization')
        if not auth_header or not auth_header.startswith('Bearer '):
            return jsonify({'error': 'Authentication required'}), 401
        
        token = auth_header.split(' ')[1]
        auth_result = user_manager.verify_token(token)
        
        if not auth_result['success']:
            return jsonify({'error': 'Invalid token'}), 401
        
        user_id = auth_result['user']['_id']
        recommendations = user_manager.get_user_recommendations(user_id)
        
        return jsonify(recommendations)
        
    except Exception as e:
        logger.error(f"Error getting user recommendations: {str(e)}")
        return jsonify({'error': 'Failed to get recommendations'}), 500

@app.route('/api/user/analytics', methods=['GET'])
def get_user_analytics():
    """Get user analytics and statistics"""
    try:
        if not user_manager:
            return jsonify({'error': 'User management not available'}), 500
        
        # Get user from token
        auth_header = request.headers.get('Authorization')
        if not auth_header or not auth_header.startswith('Bearer '):
            return jsonify({'error': 'Authentication required'}), 401
        
        token = auth_header.split(' ')[1]
        auth_result = user_manager.verify_token(token)
        
        if not auth_result['success']:
            return jsonify({'error': 'Invalid token'}), 401
        
        user_id = auth_result['user']['_id']
        analytics = user_manager.get_user_analytics(user_id)
        
        return jsonify(analytics)
        
    except Exception as e:
        logger.error(f"Error getting user analytics: {str(e)}")
        return jsonify({'error': 'Failed to get analytics'}), 500

# Helper function to get authenticated user
def get_authenticated_user():
    """Helper function to get authenticated user from request"""
    if not user_manager:
        return None
    
    auth_header = request.headers.get('Authorization')
    if not auth_header or not auth_header.startswith('Bearer '):
        return None
    
    try:
        token = auth_header.split(' ')[1]
        auth_result = user_manager.verify_token(token)
        
        if auth_result['success']:
            return auth_result['user']
        return None
        
    except Exception:
        return None

@app.route('/api/preindex/stats', methods=['GET'])
def get_preindex_stats():
    """Get pre-built index statistics"""
    try:
        if not search_engine:
            return jsonify({'error': 'Search engine not initialized'}), 500
        
        stats = search_engine.get_preindex_stats()
        return jsonify({
            'success': True,
            'stats': stats
        })
        
    except Exception as e:
        logger.error(f"Error getting pre-index stats: {str(e)}")
        return jsonify({'error': str(e)}), 500

@app.route('/api/preindex/search', methods=['POST'])
def semantic_search():
    """Semantic search using pre-built index only"""
    try:
        data = request.get_json()
        if not data or 'query' not in data:
            return jsonify({'error': 'Query is required'}), 400
        
        user_query = data['query']
        k = data.get('k', 20)  # Number of results to return
        
        if not search_engine:
            return jsonify({'error': 'Search engine not initialized'}), 500
        
        # Optional: Process query with LLM for enhanced semantic search
        processed_query = None
        if query_processor:
            try:
                processed_query = query_processor.process_query(user_query)
            except Exception as e:
                logger.warning(f"Failed to process query for semantic search: {e}")
        
        # Perform semantic search only
        results = search_engine.semantic_search_only(user_query, k, processed_query)
        
        return jsonify({
            'success': True,
            'query': user_query,
            'results': results,
            'total_results': len(results),
            'search_type': 'semantic_only'
        })
        
    except Exception as e:
        logger.error(f"Error in semantic search: {str(e)}")
        return jsonify({'error': str(e)}), 500

@app.route('/api/preindex/build', methods=['POST'])
def build_preindex():
    """Trigger pre-index building (asynchronous)"""
    try:
        # Import here to avoid circular imports
        from build_index import DocumentIndexBuilder
        import threading
        
        data = request.get_json() or {}
        resume = data.get('resume', True)
        
        def build_index_async():
            """Build index in background thread"""
            try:
                builder = DocumentIndexBuilder()
                success = builder.build_full_index(resume=resume)
                logger.info(f"Pre-index building completed: {'Success' if success else 'Failed'}")
            except Exception as e:
                logger.error(f"Error in async index building: {e}")
        
        # Start building in background
        thread = threading.Thread(target=build_index_async, daemon=True)
        thread.start()
        
        return jsonify({
            'success': True,
            'message': 'Pre-index building started in background',
            'resume': resume
        })
        
    except Exception as e:
        logger.error(f"Error starting pre-index build: {str(e)}")
        return jsonify({'error': str(e)}), 500

@app.route('/api/preindex/progress', methods=['GET'])
def get_preindex_progress():
    """Get pre-indexing progress"""
    try:
        from build_index import DocumentIndexBuilder
        import os
        import json
        
        builder = DocumentIndexBuilder()
        progress_file = builder.progress_file
        
        if os.path.exists(progress_file):
            with open(progress_file, 'r') as f:
                progress = json.load(f)
            
            return jsonify({
                'success': True,
                'progress': progress,
                'in_progress': not progress.get('completed', False)
            })
        else:
            return jsonify({
                'success': True,
                'progress': None,
                'in_progress': False,
                'message': 'No indexing in progress'
            })
        
    except Exception as e:
        logger.error(f"Error getting pre-index progress: {str(e)}")
        return jsonify({'error': str(e)}), 500

@app.route('/api/user/preferences', methods=['GET'])
def get_user_preferences():
    """Get user preferences including theme"""
    try:
        current_user = get_current_user()
        if not current_user:
            return jsonify({'error': 'Authentication required'}), 401
        
        user_id = current_user['user_id']
        
        # Get user preferences from database
        preferences_collection = db_manager.get_collection('aposss', 'user_preferences')
        if not preferences_collection:
            return jsonify({'error': 'Database connection failed'}), 500
        
        user_prefs = preferences_collection.find_one({'user_id': user_id})
        
        if not user_prefs:
            # Return default preferences
            default_prefs = {
                'ui_preferences': {
                    'theme_preference': 'light',
                    'display_language': 'en'
                },
                'search_preferences': {
                    'preferred_resource_types': [],
                    'preferred_databases': [],
                    'language_preference': 'en',
                    'results_per_page': 20,
                    'sort_preference': 'relevance'
                },
                'ranking_preferences': {
                    'weight_recency': 0.2,
                    'weight_relevance': 0.4,
                    'weight_authority': 0.2,
                    'weight_user_feedback': 0.2
                }
            }
            return jsonify({
                'success': True,
                'preferences': default_prefs
            })
        
        return jsonify({
            'success': True,
            'preferences': {
                'ui_preferences': user_prefs.get('ui_preferences', {
                    'theme_preference': 'light',
                    'display_language': 'en'
                }),
                'search_preferences': user_prefs.get('search_preferences', {}),
                'ranking_preferences': user_prefs.get('ranking_preferences', {})
            }
        })
        
    except Exception as e:
        logger.error(f"Error getting user preferences: {str(e)}")
        return jsonify({'error': str(e)}), 500

@app.route('/api/user/preferences', methods=['POST'])
def update_user_preferences():
    """Update user preferences including theme"""
    try:
        current_user = get_current_user()
        if not current_user:
            return jsonify({'error': 'Authentication required'}), 401
        
        data = request.get_json()
        if not data:
            return jsonify({'error': 'No data provided'}), 400
        
        user_id = current_user['user_id']
        
        # Get user preferences collection
        preferences_collection = db_manager.get_collection('aposss', 'user_preferences')
        if not preferences_collection:
            return jsonify({'error': 'Database connection failed'}), 500
        
        # Prepare update data
        update_data = {}
        
        if 'theme_preference' in data:
            if data['theme_preference'] not in ['light', 'dark']:
                return jsonify({'error': 'Invalid theme preference. Must be "light" or "dark"'}), 400
            if 'ui_preferences' not in update_data:
                update_data['ui_preferences'] = {}
            update_data['ui_preferences']['theme_preference'] = data['theme_preference']
        
        if 'display_language' in data:
            if data['display_language'] not in ['en', 'ar']:
                return jsonify({'error': 'Invalid language preference. Must be "en" or "ar"'}), 400
            if 'ui_preferences' not in update_data:
                update_data['ui_preferences'] = {}
            update_data['ui_preferences']['display_language'] = data['display_language']
        
        if 'search_preferences' in data:
            update_data['search_preferences'] = data['search_preferences']
        
        if 'ranking_preferences' in data:
            update_data['ranking_preferences'] = data['ranking_preferences']
        
        if not update_data:
            return jsonify({'error': 'No valid preferences to update'}), 400
        
        # Add timestamp
        update_data['updated_at'] = datetime.utcnow().isoformat()
        
        # Update or insert preferences
        result = preferences_collection.update_one(
            {'user_id': user_id},
            {
                '$set': update_data,
                '$setOnInsert': {
                    'user_id': user_id,
                    'created_at': datetime.utcnow().isoformat()
                }
            },
            upsert=True
        )
        
        logger.info(f"Updated preferences for user {user_id}: {update_data}")
        
        return jsonify({
            'success': True,
            'message': 'Preferences updated successfully',
            'updated_fields': list(update_data.keys())
        })
        
    except Exception as e:
        logger.error(f"Error updating user preferences: {str(e)}")
        return jsonify({'error': str(e)}), 500

@app.route('/api/ltr/stats', methods=['GET'])
def get_ltr_stats():
    """Get LTR model statistics"""
    try:
        if not ranking_engine:
            return jsonify({'error': 'Ranking engine not initialized'}), 500
        
        stats = ranking_engine.get_ltr_stats()
        
        return jsonify({
            'success': True,
            'stats': stats
        })
        
    except Exception as e:
        logger.error(f"Error getting LTR stats: {str(e)}")
        return jsonify({'error': str(e)}), 500

@app.route('/api/ltr/train', methods=['POST'])
def train_ltr_model():
    """Train the LTR model with collected feedback data"""
    try:
        data = request.get_json() or {}
        
        if not ranking_engine:
            return jsonify({'error': 'Ranking engine not initialized'}), 500
        
        # Check if LTR is available
        ltr_stats = ranking_engine.get_ltr_stats()
        if not ltr_stats.get('ltr_available', False):
            return jsonify({'error': 'LTR functionality not available'}), 400
        
        # Collect training data from feedback
        min_feedback_count = data.get('min_feedback_count', 50)
        feedback_data = feedback_system.get_training_data(min_feedback_count=min_feedback_count)
        
        if not feedback_data:
            return jsonify({
                'error': f'Insufficient training data. Need at least {min_feedback_count} feedback entries.'
            }), 400
        
        # Convert feedback to LTR training format
        training_data = []
        
        for feedback_entry in feedback_data:
            try:
                # Get the original search query and results
                query_id = feedback_entry.get('query_id')
                result_id = feedback_entry.get('result_id')
                rating = feedback_entry.get('rating', 3)
                
                # Convert rating to relevance label (1-5 scale to 0-4)
                relevance_label = max(0, rating - 1)
                
                # Get query details (you might need to store these separately)
                # For now, we'll use placeholder data
                query_text = feedback_entry.get('query_text', 'sample query')
                
                # Get result details
                result_data = feedback_entry.get('result_data', {})
                
                # Create training example
                training_example = {
                    'query_id': hash(query_text),
                    'result_id': result_id,
                    'relevance_label': relevance_label,
                    # Add more features as needed
                    'title_length': len(result_data.get('title', '').split()),
                    'description_length': len(result_data.get('description', '').split()),
                    'result_type': result_data.get('type', 'unknown')
                }
                
                training_data.append(training_example)
                
            except Exception as e:
                logger.warning(f"Error processing feedback entry: {e}")
                continue
        
        if not training_data:
            return jsonify({'error': 'No valid training data could be prepared'}), 400
        
        # Train the model
        training_stats = ranking_engine.train_ltr_model(training_data)
        
        logger.info(f"LTR model trained successfully with {len(training_data)} examples")
        
        return jsonify({
            'success': True,
            'message': 'LTR model trained successfully',
            'training_stats': training_stats,
            'training_data_size': len(training_data)
        })
        
    except Exception as e:
        logger.error(f"Error training LTR model: {str(e)}")
        return jsonify({'error': str(e)}), 500

@app.route('/api/ltr/features', methods=['POST'])
def extract_ltr_features():
    """Extract LTR features for a query and results (for testing)"""
    try:
        data = request.get_json()
        
        if not data or 'query' not in data or 'results' not in data:
            return jsonify({'error': 'Query and results required'}), 400
        
        if not ranking_engine:
            return jsonify({'error': 'Ranking engine not initialized'}), 500
        
        # Check if LTR is available
        ltr_stats = ranking_engine.get_ltr_stats()
        if not ltr_stats.get('ltr_available', False):
            return jsonify({'error': 'LTR functionality not available'}), 400
        
        # Extract features
        query = data['query']
        results = data['results']
        processed_query = data.get('processed_query', {})
        
        # Get LTR ranker and extract features
        ltr_ranker = ranking_engine.ltr_ranker
        features_df = ltr_ranker.extract_features(query, results, processed_query)
        
        # Convert to dictionary format
        features_dict = features_df.to_dict('records') if not features_df.empty else []
        
        return jsonify({
            'success': True,
            'features': features_dict,
            'feature_names': features_df.columns.tolist() if not features_df.empty else [],
            'num_features': len(features_df.columns) if not features_df.empty else 0,
            'num_results': len(features_dict)
        })
        
    except Exception as e:
        logger.error(f"Error extracting LTR features: {str(e)}")
        return jsonify({'error': str(e)}), 500

@app.route('/api/ltr/feature-importance', methods=['GET'])
def get_feature_importance():
    """Get feature importance from trained LTR model"""
    try:
        if not ranking_engine:
            return jsonify({'error': 'Ranking engine not initialized'}), 500
        
        # Check if LTR is available and trained
        ltr_stats = ranking_engine.get_ltr_stats()
        if not ltr_stats.get('ltr_available', False):
            return jsonify({'error': 'LTR functionality not available'}), 400
        
        if not ltr_stats.get('model_trained', False):
            return jsonify({'error': 'LTR model not trained yet'}), 400
        
        # Get feature importance
        importance = ranking_engine.ltr_ranker.get_feature_importance()
        
        # Sort by importance
        sorted_importance = sorted(importance.items(), key=lambda x: x[1], reverse=True)
        
        return jsonify({
            'success': True,
            'feature_importance': dict(sorted_importance),
            'top_features': sorted_importance[:10],  # Top 10 features
            'total_features': len(importance)
        })
        
    except Exception as e:
        logger.error(f"Error getting feature importance: {str(e)}")
        return jsonify({'error': str(e)}), 500

# Bookmark and History Management APIs
@app.route('/api/user/bookmarks', methods=['GET'])
def get_user_bookmarks():
    """Get user's bookmarks"""
    try:
        # Get current user
        current_user = get_current_user()
        if not current_user:
            return jsonify({'success': False, 'error': 'Authentication required'})
        
        user_id = current_user.get('user_id')
        if not user_id:
            return jsonify({'success': False, 'error': 'Invalid user'})
        
        # Get bookmarks from database
        aposss_db = db_manager.get_database('aposss')
        if aposss_db is None:
            return jsonify({'success': False, 'error': 'Database not available'})
        
        bookmarks_collection = aposss_db['user_bookmarks']
        bookmarks = list(bookmarks_collection.find(
            {'user_id': user_id},
            {'_id': 0}
        ).sort('created_at', -1))
        
        return jsonify({
            'success': True,
            'bookmarks': bookmarks
        })
        
    except Exception as e:
        logger.error(f"Error getting bookmarks: {str(e)}")
        return jsonify({'success': False, 'error': str(e)})

@app.route('/api/user/bookmarks/toggle', methods=['POST'])
def toggle_bookmark():
    """Toggle bookmark for a result"""
    try:
        # Get current user
        current_user = get_current_user()
        if not current_user:
            return jsonify({'success': False, 'error': 'Authentication required'})
        
        user_id = current_user.get('user_id')
        if not user_id:
            return jsonify({'success': False, 'error': 'Invalid user'})
        
        data = request.get_json()
        result_id = data.get('result_id')
        title = data.get('title', '')
        database = data.get('database', '')
        result_type = data.get('type', '')
        
        if not result_id:
            return jsonify({'success': False, 'error': 'Result ID required'})
        
        # Get bookmarks collection
        aposss_db = db_manager.get_database('aposss')
        if aposss_db is None:
            return jsonify({'success': False, 'error': 'Database not available'})
        
        bookmarks_collection = aposss_db['user_bookmarks']
        
        # Check if bookmark exists
        existing_bookmark = bookmarks_collection.find_one({
            'user_id': user_id,
            'result_id': result_id
        })
        
        if existing_bookmark:
            # Remove bookmark
            bookmarks_collection.delete_one({
                'user_id': user_id,
                'result_id': result_id
            })
            bookmarked = False
        else:
            # Add bookmark
            bookmark_doc = {
                'user_id': user_id,
                'result_id': result_id,
                'title': title,
                'database': database,
                'type': result_type,
                'created_at': datetime.now().isoformat()
            }
            bookmarks_collection.insert_one(bookmark_doc)
            bookmarked = True
        
        return jsonify({
            'success': True,
            'bookmarked': bookmarked
        })
        
    except Exception as e:
        logger.error(f"Error toggling bookmark: {str(e)}")
        return jsonify({'success': False, 'error': str(e)})

@app.route('/api/user/bookmarks/remove', methods=['POST'])
def remove_bookmark():
    """Remove a bookmark"""
    try:
        # Get current user
        current_user = get_current_user()
        if not current_user:
            return jsonify({'success': False, 'error': 'Authentication required'})
        
        user_id = current_user.get('user_id')
        if not user_id:
            return jsonify({'success': False, 'error': 'Invalid user'})
        
        data = request.get_json()
        result_id = data.get('result_id')
        
        if not result_id:
            return jsonify({'success': False, 'error': 'Result ID required'})
        
        # Get bookmarks collection
        aposss_db = db_manager.get_database('aposss')
        if aposss_db is None:
            return jsonify({'success': False, 'error': 'Database not available'})
        
        bookmarks_collection = aposss_db['user_bookmarks']
        
        # Remove bookmark
        result = bookmarks_collection.delete_one({
            'user_id': user_id,
            'result_id': result_id
        })
        
        return jsonify({
            'success': True,
            'removed': result.deleted_count > 0
        })
        
    except Exception as e:
        logger.error(f"Error removing bookmark: {str(e)}")
        return jsonify({'success': False, 'error': str(e)})

@app.route('/api/user/history', methods=['GET'])
def get_user_history():
    """Get user's search history"""
    try:
        # Get current user
        current_user = get_current_user()
        if not current_user:
            return jsonify({'success': False, 'error': 'Authentication required'})
        
        user_id = current_user.get('user_id')
        if not user_id:
            return jsonify({'success': False, 'error': 'Invalid user'})
        
        # Get history from database
        aposss_db = db_manager.get_database('aposss')
        if aposss_db is None:
            return jsonify({'success': False, 'error': 'Database not available'})
        
        history_collection = aposss_db['user_search_history']
        history = list(history_collection.find(
            {'user_id': user_id},
            {'_id': 1, 'query': 1, 'filters': 1, 'timestamp': 1}
        ).sort('timestamp', -1).limit(50))
        
        # Convert ObjectId to string for JSON serialization
        for item in history:
            item['_id'] = str(item['_id'])
        
        return jsonify({
            'success': True,
            'history': history
        })
        
    except Exception as e:
        logger.error(f"Error getting history: {str(e)}")
        return jsonify({'success': False, 'error': str(e)})

@app.route('/api/user/history', methods=['POST'])
def add_to_history():
    """Add search to user's history"""
    try:
        # Get current user
        current_user = get_current_user()
        if not current_user:
            return jsonify({'success': False, 'error': 'Authentication required'})
        
        user_id = current_user.get('user_id')
        if not user_id:
            return jsonify({'success': False, 'error': 'Invalid user'})
        
        data = request.get_json()
        query = data.get('query', '')
        filters = data.get('filters', [])
        timestamp = data.get('timestamp', datetime.now().isoformat())
        
        if not query:
            return jsonify({'success': False, 'error': 'Query required'})
        
        # Get history collection
        aposss_db = db_manager.get_database('aposss')
        if aposss_db is None:
            return jsonify({'success': False, 'error': 'Database not available'})
        
        history_collection = aposss_db['user_search_history']
        
        # Check if this exact search already exists recently (within last hour)
        recent_cutoff = datetime.now() - timedelta(hours=1)
        existing_search = history_collection.find_one({
            'user_id': user_id,
            'query': query,
            'timestamp': {'$gte': recent_cutoff.isoformat()}
        })
        
        if not existing_search:
            # Add to history
            history_doc = {
                'user_id': user_id,
                'query': query,
                'filters': filters,
                'timestamp': timestamp
            }
            history_collection.insert_one(history_doc)
            
            # Keep only last 100 searches per user
            user_history = list(history_collection.find(
                {'user_id': user_id}
            ).sort('timestamp', -1))
            
            if len(user_history) > 100:
                # Remove oldest entries
                oldest_entries = user_history[100:]
                for entry in oldest_entries:
                    history_collection.delete_one({'_id': entry['_id']})
        
        return jsonify({'success': True})
        
    except Exception as e:
        logger.error(f"Error adding to history: {str(e)}")
        return jsonify({'success': False, 'error': str(e)})

@app.route('/api/user/history', methods=['DELETE'])
def delete_search_from_history():
    """Remove a specific search query from search history"""
    try:
        # Get current user
        current_user = get_current_user()
        if not current_user:
            return jsonify({'success': False, 'error': 'Authentication required'})
        
        user_id = current_user.get('user_id')
        if not user_id:
            return jsonify({'success': False, 'error': 'Invalid user'})
        
        data = request.get_json()
        query = data.get('query')
        
        if not query:
            return jsonify({'success': False, 'error': 'Query required'})
        
        # Get history collection
        aposss_db = db_manager.get_database('aposss')
        if aposss_db is None:
            return jsonify({'success': False, 'error': 'Database not available'})
        
        history_collection = aposss_db['user_search_history']
        
        # Remove all history items with this query for this user
        result = history_collection.delete_many({
            'user_id': user_id,
            'query': query
        })
        
        return jsonify({
            'success': True,
            'removed_count': result.deleted_count
        })
        
    except Exception as e:
        logger.error(f"Error removing from history: {str(e)}")
        return jsonify({'success': False, 'error': str(e)})

@app.route('/api/user/history/clear', methods=['DELETE'])
def clear_search_history():
    """Clear all search history for the current user"""
    try:
        # Get current user
        current_user = get_current_user()
        if not current_user:
            return jsonify({'success': False, 'error': 'Authentication required'})
        
        user_id = current_user.get('user_id')
        if not user_id:
            return jsonify({'success': False, 'error': 'Invalid user'})
        
        # Get history collection
        aposss_db = db_manager.get_database('aposss')
        if aposss_db is None:
            return jsonify({'success': False, 'error': 'Database not available'})
        
        history_collection = aposss_db['user_search_history']
        
        # Remove all history items for this user
        result = history_collection.delete_many({
            'user_id': user_id
        })
        
        return jsonify({
            'success': True,
            'cleared_count': result.deleted_count
        })
        
    except Exception as e:
        logger.error(f"Error clearing history: {str(e)}")
        return jsonify({'success': False, 'error': str(e)})

@app.route('/api/user/bookmarks/<bookmark_id>', methods=['DELETE'])
def delete_bookmark(bookmark_id):
    """Delete a specific bookmark"""
    try:
        # Get current user
        current_user = get_current_user()
        if not current_user:
            return jsonify({'success': False, 'error': 'Authentication required'})
        
        user_id = current_user.get('user_id')
        if not user_id:
            return jsonify({'success': False, 'error': 'Invalid user'})
        
        # Get bookmarks collection
        aposss_db = db_manager.get_database('aposss')
        if aposss_db is None:
            return jsonify({'success': False, 'error': 'Database not available'})
        
        bookmarks_collection = aposss_db['user_bookmarks']
        
        # Remove bookmark - can use either MongoDB ObjectId or result_id
        try:
            from bson import ObjectId
            # Try as MongoDB ObjectId first
            result = bookmarks_collection.delete_one({
                '_id': ObjectId(bookmark_id),
                'user_id': user_id
            })
        except:
            # Fall back to using as result_id
            result = bookmarks_collection.delete_one({
                'result_id': bookmark_id,
                'user_id': user_id
            })
        
        return jsonify({
            'success': True,
            'removed': result.deleted_count > 0
        })
        
    except Exception as e:
        logger.error(f"Error removing bookmark: {str(e)}")
        return jsonify({'success': False, 'error': str(e)})

@app.route('/api/user/bookmarks/clear', methods=['DELETE'])
def clear_all_bookmarks():
    """Clear all bookmarks for the current user"""
    try:
        # Get current user
        current_user = get_current_user()
        if not current_user:
            return jsonify({'success': False, 'error': 'Authentication required'})
        
        user_id = current_user.get('user_id')
        if not user_id:
            return jsonify({'success': False, 'error': 'Invalid user'})
        
        # Get bookmarks collection
        aposss_db = db_manager.get_database('aposss')
        if aposss_db is None:
            return jsonify({'success': False, 'error': 'Database not available'})
        
        bookmarks_collection = aposss_db['user_bookmarks']
        
        # Remove all bookmarks for this user
        result = bookmarks_collection.delete_many({
            'user_id': user_id
        })
        
        return jsonify({
            'success': True,
            'cleared_count': result.deleted_count
        })
        
    except Exception as e:
        logger.error(f"Error clearing bookmarks: {str(e)}")
        return jsonify({'success': False, 'error': str(e)})

@app.route('/api/user/history/remove', methods=['POST'])
def remove_from_history():
    """Remove an item from search history"""
    try:
        # Get current user
        current_user = get_current_user()
        if not current_user:
            return jsonify({'success': False, 'error': 'Authentication required'})
        
        user_id = current_user.get('user_id')
        if not user_id:
            return jsonify({'success': False, 'error': 'Invalid user'})
        
        data = request.get_json()
        history_id = data.get('history_id')
        
        if not history_id:
            return jsonify({'success': False, 'error': 'History ID required'})
        
        # Get history collection
        aposss_db = db_manager.get_database('aposss')
        if aposss_db is None:
            return jsonify({'success': False, 'error': 'Database not available'})
        
        history_collection = aposss_db['user_search_history']
        
        # Remove history item
        from bson import ObjectId
        result = history_collection.delete_one({
            '_id': ObjectId(history_id),
            'user_id': user_id  # Ensure user can only delete their own history
        })
        
        return jsonify({
            'success': True,
            'removed': result.deleted_count > 0
        })
        
    except Exception as e:
        logger.error(f"Error removing from history: {str(e)}")
        return jsonify({'success': False, 'error': str(e)})

@app.route('/api/funding/institution/<institution_id>', methods=['GET'])
def get_institution_details(institution_id):
    """Get detailed information about a funding institution and its projects"""
    try:
        if not db_manager:
            return jsonify({'error': 'Database manager not available'}), 500
        
        # Get query parameter for filtering relevant projects
        search_query = request.args.get('query', '').strip()
        
        # Get funding database
        funding_db = db_manager.get_database('funding')
        if funding_db is None:
            return jsonify({'error': 'Funding database not available'}), 500
        
        from bson import ObjectId
        try:
            institution_oid = ObjectId(institution_id)
        except:
            return jsonify({'error': 'Invalid institution ID format'}), 400
        
        # Get institution details
        institutions_collection = funding_db['institutions']
        institution = institutions_collection.find_one({'_id': institution_oid})
        
        if not institution:
            return jsonify({'error': 'Institution not found'}), 404
        
        # Convert ObjectId to string for JSON serialization
        institution['_id'] = str(institution['_id'])
        
        # Get all funding records for this institution
        funding_records_collection = funding_db['funding_records']
        research_projects_collection = funding_db['research_projects']
        
        funding_records = list(funding_records_collection.find({'institution_id': institution_oid}))
        
        # Get detailed project information
        all_funded_projects = []
        relevant_projects = []
        total_funding = 0
        
        for record in funding_records:
            total_funding += record.get('amount', 0)
            
            # Get project details
            project_id = record.get('research_project_id')
            if project_id:
                project = research_projects_collection.find_one({'_id': project_id})
                if project:
                    project_info = {
                        'project_id': str(project['_id']),
                        'title': project.get('title', ''),
                        'status': project.get('status', ''),
                        'field_category': project.get('field_category', ''),
                        'field_group': project.get('field_group', ''),
                        'field_area': project.get('field_area', ''),
                        'background': project.get('background', {}),
                        'objectives': project.get('objectives', []),
                        'budget_requested': project.get('budget_requested', 0),
                        'submission_date': str(project.get('submission_date', '')),
                        'funding_amount': record.get('amount', 0),
                        'disbursed_on': str(record.get('disbursed_on', '')),
                        'funding_notes': record.get('notes', '')
                    }
                    
                    all_funded_projects.append(project_info)
                    
                    # If search query provided, check relevance
                    if search_query:
                        project_text = f"{project.get('title', '')} {project.get('field_category', '')} {project.get('field_group', '')} {project.get('field_area', '')}"
                        search_terms = search_query.lower().split()
                        
                        # Simple relevance check
                        is_relevant = any(term in project_text.lower() for term in search_terms)
                        if is_relevant:
                            relevant_projects.append(project_info)
        
        # If search query provided, limit relevant projects to top 2, otherwise show all
        if search_query and relevant_projects:
            funded_projects_to_show = relevant_projects[:2]
            projects_context = "query-relevant"
        elif search_query:
            # If no relevant projects found but query provided, show sample projects
            funded_projects_to_show = all_funded_projects[:2]
            projects_context = "sample"
        else:
            # No query provided, show all projects
            funded_projects_to_show = all_funded_projects
            projects_context = "all"
        
        # Prepare response
        institution_details = {
            'institution': institution,
            'funding_summary': {
                'total_projects': len(all_funded_projects),
                'total_funding_amount': total_funding,
                'average_funding_per_project': total_funding / len(all_funded_projects) if all_funded_projects else 0,
                'relevant_projects_count': len(relevant_projects) if search_query else len(all_funded_projects),
                'projects_context': projects_context
            },
            'funded_projects': funded_projects_to_show,
            'search_context': {
                'query': search_query,
                'total_relevant_projects': len(relevant_projects) if search_query else None,
                'showing_count': len(funded_projects_to_show)
            }
        }
        
        return jsonify({
            'success': True,
            'data': institution_details
        })
        
    except Exception as e:
        logger.error(f"Error getting institution details: {str(e)}")
        return jsonify({'error': str(e)}), 500

@app.route('/api/funding/project/<project_id>', methods=['GET'])
def get_research_project_details(project_id):
    """Get detailed information about a research project"""
    try:
        if not db_manager:
            return jsonify({'error': 'Database manager not available'}), 500
        
        # Get funding database
        funding_db = db_manager.get_database('funding')
        if funding_db is None:
            return jsonify({'error': 'Funding database not available'}), 500
        
        from bson import ObjectId
        try:
            project_oid = ObjectId(project_id)
        except:
            return jsonify({'error': 'Invalid project ID format'}), 400
        
        # Get project details
        research_projects_collection = funding_db['research_projects']
        project = research_projects_collection.find_one({'_id': project_oid})
        
        if not project:
            return jsonify({'error': 'Research project not found'}), 404
        
        # Convert ObjectId to string for JSON serialization
        project['_id'] = str(project['_id'])
        
        # Get funding information for this project
        funding_records_collection = funding_db['funding_records']
        institutions_collection = funding_db['institutions']
        
        funding_records = list(funding_records_collection.find({'research_project_id': project_oid}))
        
        # Get funding institutions
        funding_institutions = []
        total_received_funding = 0
        
        for record in funding_records:
            total_received_funding += record.get('amount', 0)
            
            institution_id = record.get('institution_id')
            if institution_id:
                institution = institutions_collection.find_one({'_id': institution_id})
                if institution:
                    funding_institutions.append({
                        'institution_id': str(institution['_id']),
                        'name': institution.get('name', ''),
                        'type': institution.get('type', ''),
                        'country': institution.get('country', ''),
                        'funding_amount': record.get('amount', 0),
                        'disbursed_on': str(record.get('disbursed_on', '')),
                        'notes': record.get('notes', '')
                    })
        
        # Prepare response
        project_details = {
            'project': project,
            'funding_summary': {
                'total_funding_received': total_received_funding,
                'budget_requested': project.get('budget_requested', 0),
                'funding_percentage': (total_received_funding / project.get('budget_requested', 1)) * 100 if project.get('budget_requested') else 0,
                'funding_institutions_count': len(funding_institutions)
            },
            'funding_institutions': funding_institutions
        }
        
        return jsonify({
            'success': True,
            'data': project_details
        })
        
    except Exception as e:
        logger.error(f"Error getting research project details: {str(e)}")
        return jsonify({'error': str(e)}), 500

@app.route('/forgot-password')
def forgot_password():
    """Serve the forgot password page"""
    return render_template('forgot_password.html')

@app.route('/api/auth/forgot-password', methods=['POST'])
def forgot_password_api():
    """Request password reset endpoint"""
    try:
        if not user_manager:
            return jsonify({'error': 'User management not available'}), 500
        
        data = request.get_json()
        if not data or 'email' not in data:
            return jsonify({'error': 'Email required'}), 400
        
        email = data['email']
        result = user_manager.request_password_reset(email)
        
        if result['success']:
            return jsonify(result), 200
        else:
            return jsonify(result), 400
            
    except Exception as e:
        logger.error(f"Error in forgot password endpoint: {str(e)}")
        return jsonify({'error': str(e)}), 500

@app.route('/api/auth/reset-password', methods=['POST'])
def reset_password_api():
    """Reset password with verification code endpoint"""
    try:
        if not user_manager:
            return jsonify({'error': 'User management not available'}), 500
        
        data = request.get_json()
        if not data:
            return jsonify({'error': 'No data provided'}), 400
        
        email = data.get('email')
        verification_code = data.get('verification_code')
        new_password = data.get('new_password')
        
        if not email or not verification_code or not new_password:
            return jsonify({'error': 'Email, verification code, and new password are required'}), 400
        
        result = user_manager.reset_password_with_code(email, verification_code, new_password)
        
        if result['success']:
            return jsonify(result), 200
        else:
            return jsonify(result), 400
            
    except Exception as e:
        logger.error(f"Error in reset password endpoint: {str(e)}")
        return jsonify({'error': str(e)}), 500

if __name__ == '__main__':
    port = int(os.environ.get('PORT', 5000))
    debug = os.environ.get('FLASK_DEBUG', 'True').lower() == 'true'
    
    app.run(host='0.0.0.0', port=port, debug=debug) <|MERGE_RESOLUTION|>--- conflicted
+++ resolved
@@ -15,10 +15,7 @@
 from modules.ranking_engine import RankingEngine
 from modules.feedback_system import FeedbackSystem
 from modules.user_manager import UserManager
-<<<<<<< HEAD
-=======
 from modules.oauth_manager import OAuthManager
->>>>>>> 39d336a7
 
 # Load environment variables
 load_dotenv()
@@ -41,10 +38,7 @@
     ranking_engine = RankingEngine(llm_processor=llm_processor, use_embedding=True, use_ltr=True)
     feedback_system = FeedbackSystem(db_manager)
     user_manager = UserManager(db_manager)
-<<<<<<< HEAD
-=======
     oauth_manager = OAuthManager()
->>>>>>> 39d336a7
     logger.info("All components initialized successfully")
 except Exception as e:
     logger.error(f"Failed to initialize components: {str(e)}")
@@ -55,8 +49,6 @@
     ranking_engine = None
     feedback_system = None
     user_manager = None
-<<<<<<< HEAD
-=======
     oauth_manager = None
 
 def get_current_user():
@@ -110,7 +102,6 @@
             })
     except Exception as e:
         logger.warning(f"Error tracking search interaction: {e}")
->>>>>>> 39d336a7
 
 @app.route('/')
 def home():
@@ -912,11 +903,6 @@
         if not query_processor or not search_engine or not ranking_engine:
             return jsonify({'error': 'Search components not initialized'}), 500
         
-<<<<<<< HEAD
-        # Get authenticated user (optional)
-        current_user = get_authenticated_user()
-        user_id = current_user['_id'] if current_user else None
-=======
         # Get current user for personalization
         current_user = get_current_user()
         user_id = current_user.get('user_id', 'anonymous')
@@ -924,7 +910,6 @@
         
         # Track search interaction
         track_search_interaction(user_id, user_query, session_id)
->>>>>>> 39d336a7
         
         # Step 1: Process query with LLM
         logger.info(f"Processing search query: {user_query[:50]}...")
@@ -938,22 +923,6 @@
         search_results = search_engine.search_all_databases(processed_query, database_filters=database_filters)
         
         if not search_results or not search_results.get('results'):
-            # Track search interaction even if no results
-            if user_manager and user_id:
-                user_manager.track_user_interaction(
-                    user_id,
-                    'search',
-                    {
-                        'query': user_query,
-                        'processed_query': processed_query,
-                        'results_count': 0,
-                        'ranking_mode': ranking_mode,
-                        'session_id': data.get('session_id'),
-                        'user_agent': request.headers.get('User-Agent'),
-                        'ip_address': request.remote_addr
-                    }
-                )
-            
             return jsonify({
                 'success': True,
                 'message': 'No results found',
@@ -961,12 +930,7 @@
                 'search_results': {'results': [], 'total_results': 0},
                 'categorized_results': {'high_relevance': [], 'medium_relevance': [], 'low_relevance': []},
                 'query_id': None,
-<<<<<<< HEAD
-                'user_logged_in': user_id is not None,
-                'personalized': False
-=======
                 'personalization_applied': False
->>>>>>> 39d336a7
             })
         
         # Step 3: Get user feedback data for LTR
@@ -986,38 +950,6 @@
             logger.warning(f"Error getting feedback data for LTR: {e}")
             user_feedback_data = {}
         
-<<<<<<< HEAD
-        # Step 4: Apply personalization if user is logged in
-        personalized = False
-        if current_user and user_manager:
-            try:
-                # Get user's research interests and preferences
-                research_interests = current_user.get('research_interests', [])
-                preferences = current_user.get('preferences', {})
-                
-                # Boost results that match user's research interests
-                if research_interests:
-                    for result in search_results['results']:
-                        result_text = f"{result.get('title', '')} {result.get('description', '')}".lower()
-                        
-                        # Check for research interest matches
-                        interest_boost = 0
-                        for interest in research_interests:
-                            if interest.lower() in result_text:
-                                interest_boost += 0.1  # Boost by 10% per matching interest
-                        
-                        if interest_boost > 0:
-                            result['personalization_boost'] = interest_boost
-                            personalized = True
-                
-                logger.info(f"Applied personalization for user: {current_user['username']}")
-                
-            except Exception as e:
-                logger.warning(f"Error applying personalization: {e}")
-        
-        # Step 5: Rank results using selected mode
-        logger.info(f"Ranking results using mode: {ranking_mode}...")
-=======
         # Step 4: Get user personalization data
         user_personalization_data = None
         try:
@@ -1035,30 +967,12 @@
         
         # Step 5: Rank results using selected mode with personalization
         logger.info(f"Ranking results using mode: {ranking_mode} with personalization...")
->>>>>>> 39d336a7
         ranked_results = ranking_engine.rank_search_results(
             search_results, processed_query, user_feedback_data, ranking_mode, user_personalization_data
         )
         
         # Generate unique query ID for feedback tracking
         query_id = f"query_{hash(user_query)}_{int(datetime.now().timestamp())}"
-        
-        # Step 6: Track search interaction
-        if user_manager:
-            interaction_data = {
-                'query': user_query,
-                'processed_query': processed_query,
-                'search_results': ranked_results,
-                'results_count': ranked_results.get('total_results', 0),
-                'ranking_mode': ranking_mode,
-                'query_id': query_id,
-                'personalized': personalized,
-                'session_id': data.get('session_id'),
-                'user_agent': request.headers.get('User-Agent'),
-                'ip_address': request.remote_addr
-            }
-            
-            user_manager.track_user_interaction(user_id, 'search', interaction_data)
         
         return jsonify({
             'success': True,
@@ -1067,17 +981,8 @@
             'categorized_results': ranked_results.get('categorized_results', {}),
             'query_id': query_id,
             'ranking_mode': ranking_mode,
-<<<<<<< HEAD
-            'user_logged_in': user_id is not None,
-            'personalized': personalized,
-            'user_info': {
-                'username': current_user.get('username') if current_user else None,
-                'research_interests': current_user.get('research_interests', []) if current_user else []
-            }
-=======
             'personalization_applied': user_personalization_data is not None,
             'user_type': 'authenticated' if not current_user.get('is_anonymous', True) else 'anonymous'
->>>>>>> 39d336a7
         })
         
     except Exception as e:
@@ -1099,14 +1004,6 @@
             if field not in data:
                 return jsonify({'error': f'Missing required field: {field}'}), 400
         
-<<<<<<< HEAD
-        # Get authenticated user (optional)
-        current_user = get_authenticated_user()
-        user_id = current_user['_id'] if current_user else None
-        
-        # Prepare feedback data
-        feedback_data = {
-=======
         # Get current user for feedback linking
         current_user = get_current_user()
         user_id = current_user.get('user_id', 'anonymous')
@@ -1115,7 +1012,6 @@
         
         # Submit feedback through feedback system
         feedback_result = feedback_system.submit_feedback({
->>>>>>> 39d336a7
             'query_id': data['query_id'],
             'result_id': data['result_id'],
             'rating': data['rating'],
@@ -1123,44 +1019,17 @@
             'user_session': data.get('user_session', 'anonymous'),
             'user_id': user_id,  # Add user_id for proper linking
             'additional_data': data.get('additional_data', {}),
-            'timestamp': datetime.now().isoformat(),
-            'user_id': user_id,  # Link feedback to user if logged in
-            'user_profile': {
-                'username': current_user.get('username') if current_user else 'anonymous',
-                'role': current_user.get('role') if current_user else None,
-                'organization': current_user.get('organization') if current_user else None,
-                'research_interests': current_user.get('research_interests', []) if current_user else []
-            }
-        }
-        
-        # Submit feedback through feedback system
-        feedback_result = feedback_system.submit_feedback(feedback_data)
+            'timestamp': datetime.now().isoformat()
+        })
         
         feedback_id = feedback_result.get('feedback_id') or 'unknown'
         
-        # Track feedback interaction for user analytics
-        if user_manager:
-            interaction_data = {
-                'query_id': data['query_id'],
-                'result_id': data['result_id'],
-                'rating': data['rating'],
-                'feedback_type': data['feedback_type'],
-                'feedback_id': feedback_id,
-                'session_id': data.get('session_id'),
-                'user_agent': request.headers.get('User-Agent'),
-                'ip_address': request.remote_addr
-            }
-            
-            user_manager.track_user_interaction(user_id, 'feedback', interaction_data)
-        
-        logger.info(f"Feedback submitted successfully: {feedback_id} (User: {current_user.get('username') if current_user else 'anonymous'})")
+        logger.info(f"Feedback submitted successfully: {feedback_id}")
         
         return jsonify({
             'success': True,
             'feedback_id': feedback_id,
-            'message': 'Feedback submitted successfully',
-            'user_logged_in': user_id is not None,
-            'points_earned': 1 if user_id else 0  # Gamification element
+            'message': 'Feedback submitted successfully'
         })
         
     except Exception as e:
@@ -1475,312 +1344,13 @@
         'query_processor': query_processor is not None,
         'search_engine': search_engine is not None,
         'ranking_engine': ranking_engine is not None,
-        'feedback_system': feedback_system is not None,
-        'user_manager': user_manager is not None
+        'feedback_system': feedback_system is not None
     }
     
     return jsonify({
         'status': 'healthy' if all(status.values()) else 'unhealthy',
         'components': status
     })
-
-# Authentication and User Management Endpoints
-
-@app.route('/login')
-def login_page():
-    """Serve the login page"""
-    return render_template('login.html')
-
-@app.route('/signup')
-def signup_page():
-    """Serve the signup page"""
-    return render_template('signup.html')
-
-@app.route('/api/auth/register', methods=['POST'])
-def register_user():
-    """Register a new user"""
-    try:
-        if not user_manager:
-            return jsonify({'error': 'User management not available'}), 500
-        
-        data = request.get_json()
-        if not data:
-            return jsonify({'error': 'No data provided'}), 400
-        
-        result = user_manager.register_user(data)
-        
-        if result['success']:
-            logger.info(f"New user registered: {data.get('username')}")
-            return jsonify(result), 201
-        else:
-            return jsonify(result), 400
-            
-    except Exception as e:
-        logger.error(f"Error in user registration: {str(e)}")
-        return jsonify({'error': 'Registration failed due to server error'}), 500
-
-@app.route('/api/auth/login', methods=['POST'])
-def login_user():
-    """Authenticate user login"""
-    try:
-        if not user_manager:
-            return jsonify({'error': 'User management not available'}), 500
-        
-        data = request.get_json()
-        if not data:
-            return jsonify({'error': 'No data provided'}), 400
-        
-        login_identifier = data.get('login_identifier')
-        password = data.get('password')
-        
-        if not login_identifier or not password:
-            return jsonify({'error': 'Login identifier and password are required'}), 400
-        
-        result = user_manager.authenticate_user(login_identifier, password)
-        
-        if result['success']:
-            logger.info(f"User logged in: {login_identifier}")
-            return jsonify(result)
-        else:
-            return jsonify(result), 401
-            
-    except Exception as e:
-        logger.error(f"Error in user authentication: {str(e)}")
-        return jsonify({'error': 'Login failed due to server error'}), 500
-
-@app.route('/api/auth/verify', methods=['POST'])
-def verify_token():
-    """Verify JWT token"""
-    try:
-        if not user_manager:
-            return jsonify({'error': 'User management not available'}), 500
-        
-        auth_header = request.headers.get('Authorization')
-        if not auth_header or not auth_header.startswith('Bearer '):
-            return jsonify({'error': 'No valid authorization header'}), 401
-        
-        token = auth_header.split(' ')[1]
-        result = user_manager.verify_token(token)
-        
-        if result['success']:
-            return jsonify(result)
-        else:
-            return jsonify(result), 401
-            
-    except Exception as e:
-        logger.error(f"Error verifying token: {str(e)}")
-        return jsonify({'error': 'Token verification failed'}), 500
-
-@app.route('/api/auth/check-email', methods=['POST'])
-def check_email_availability():
-    """Check if email is available for registration"""
-    try:
-        if not user_manager:
-            return jsonify({'error': 'User management not available'}), 500
-        
-        data = request.get_json()
-        email = data.get('email')
-        
-        if not email:
-            return jsonify({'error': 'Email is required'}), 400
-        
-        # Check if email exists in database
-        users_collection = user_manager.aposss_db['users']
-        existing_user = users_collection.find_one({'email': email.lower()})
-        
-        return jsonify({'available': existing_user is None})
-        
-    except Exception as e:
-        logger.error(f"Error checking email availability: {str(e)}")
-        return jsonify({'error': 'Email check failed'}), 500
-
-@app.route('/api/auth/check-username', methods=['POST'])
-def check_username_availability():
-    """Check if username is available for registration"""
-    try:
-        if not user_manager:
-            return jsonify({'error': 'User management not available'}), 500
-        
-        data = request.get_json()
-        username = data.get('username')
-        
-        if not username:
-            return jsonify({'error': 'Username is required'}), 400
-        
-        # Check if username exists in database
-        users_collection = user_manager.aposss_db['users']
-        existing_user = users_collection.find_one({'username': username})
-        
-        return jsonify({'available': existing_user is None})
-        
-    except Exception as e:
-        logger.error(f"Error checking username availability: {str(e)}")
-        return jsonify({'error': 'Username check failed'}), 500
-
-@app.route('/api/auth/logout', methods=['POST'])
-def logout_user():
-    """Logout user (client-side token removal)"""
-    try:
-        # Since we're using JWT tokens stored client-side,
-        # logout is mainly handled on the frontend
-        # But we can track the logout event if user is authenticated
-        
-        auth_header = request.headers.get('Authorization')
-        if auth_header and auth_header.startswith('Bearer ') and user_manager:
-            token = auth_header.split(' ')[1]
-            result = user_manager.verify_token(token)
-            
-            if result['success']:
-                user_id = result['user']['_id']
-                # Track logout interaction
-                user_manager.track_user_interaction(
-                    user_id, 
-                    'logout', 
-                    {
-                        'timestamp': datetime.now().isoformat(),
-                        'user_agent': request.headers.get('User-Agent'),
-                        'ip_address': request.remote_addr
-                    }
-                )
-        
-        return jsonify({'success': True, 'message': 'Logged out successfully'})
-        
-    except Exception as e:
-        logger.error(f"Error in logout: {str(e)}")
-        return jsonify({'success': True, 'message': 'Logged out successfully'})
-
-@app.route('/api/user/profile', methods=['GET'])
-def get_user_profile():
-    """Get user profile"""
-    try:
-        if not user_manager:
-            return jsonify({'error': 'User management not available'}), 500
-        
-        # Get user from token
-        auth_header = request.headers.get('Authorization')
-        if not auth_header or not auth_header.startswith('Bearer '):
-            return jsonify({'error': 'Authentication required'}), 401
-        
-        token = auth_header.split(' ')[1]
-        auth_result = user_manager.verify_token(token)
-        
-        if not auth_result['success']:
-            return jsonify({'error': 'Invalid token'}), 401
-        
-        user_id = auth_result['user']['_id']
-        profile_result = user_manager.get_user_profile(user_id)
-        
-        return jsonify(profile_result)
-        
-    except Exception as e:
-        logger.error(f"Error getting user profile: {str(e)}")
-        return jsonify({'error': 'Failed to get profile'}), 500
-
-@app.route('/api/user/profile', methods=['PUT'])
-def update_user_profile():
-    """Update user profile"""
-    try:
-        if not user_manager:
-            return jsonify({'error': 'User management not available'}), 500
-        
-        # Get user from token
-        auth_header = request.headers.get('Authorization')
-        if not auth_header or not auth_header.startswith('Bearer '):
-            return jsonify({'error': 'Authentication required'}), 401
-        
-        token = auth_header.split(' ')[1]
-        auth_result = user_manager.verify_token(token)
-        
-        if not auth_result['success']:
-            return jsonify({'error': 'Invalid token'}), 401
-        
-        user_id = auth_result['user']['_id']
-        update_data = request.get_json()
-        
-        if not update_data:
-            return jsonify({'error': 'No data provided'}), 400
-        
-        result = user_manager.update_user_profile(user_id, update_data)
-        return jsonify(result)
-        
-    except Exception as e:
-        logger.error(f"Error updating user profile: {str(e)}")
-        return jsonify({'error': 'Failed to update profile'}), 500
-
-@app.route('/api/user/recommendations', methods=['GET'])
-def get_user_recommendations():
-    """Get personalized recommendations for user"""
-    try:
-        if not user_manager:
-            return jsonify({'error': 'User management not available'}), 500
-        
-        # Get user from token
-        auth_header = request.headers.get('Authorization')
-        if not auth_header or not auth_header.startswith('Bearer '):
-            return jsonify({'error': 'Authentication required'}), 401
-        
-        token = auth_header.split(' ')[1]
-        auth_result = user_manager.verify_token(token)
-        
-        if not auth_result['success']:
-            return jsonify({'error': 'Invalid token'}), 401
-        
-        user_id = auth_result['user']['_id']
-        recommendations = user_manager.get_user_recommendations(user_id)
-        
-        return jsonify(recommendations)
-        
-    except Exception as e:
-        logger.error(f"Error getting user recommendations: {str(e)}")
-        return jsonify({'error': 'Failed to get recommendations'}), 500
-
-@app.route('/api/user/analytics', methods=['GET'])
-def get_user_analytics():
-    """Get user analytics and statistics"""
-    try:
-        if not user_manager:
-            return jsonify({'error': 'User management not available'}), 500
-        
-        # Get user from token
-        auth_header = request.headers.get('Authorization')
-        if not auth_header or not auth_header.startswith('Bearer '):
-            return jsonify({'error': 'Authentication required'}), 401
-        
-        token = auth_header.split(' ')[1]
-        auth_result = user_manager.verify_token(token)
-        
-        if not auth_result['success']:
-            return jsonify({'error': 'Invalid token'}), 401
-        
-        user_id = auth_result['user']['_id']
-        analytics = user_manager.get_user_analytics(user_id)
-        
-        return jsonify(analytics)
-        
-    except Exception as e:
-        logger.error(f"Error getting user analytics: {str(e)}")
-        return jsonify({'error': 'Failed to get analytics'}), 500
-
-# Helper function to get authenticated user
-def get_authenticated_user():
-    """Helper function to get authenticated user from request"""
-    if not user_manager:
-        return None
-    
-    auth_header = request.headers.get('Authorization')
-    if not auth_header or not auth_header.startswith('Bearer '):
-        return None
-    
-    try:
-        token = auth_header.split(' ')[1]
-        auth_result = user_manager.verify_token(token)
-        
-        if auth_result['success']:
-            return auth_result['user']
-        return None
-        
-    except Exception:
-        return None
 
 @app.route('/api/preindex/stats', methods=['GET'])
 def get_preindex_stats():
