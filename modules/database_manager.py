import os
import logging
from pymongo import MongoClient
from pymongo.errors import ConnectionFailure, ServerSelectionTimeoutError
from typing import Dict, Any, Optional

logger = logging.getLogger(__name__)

class DatabaseManager:
    """Manages connections to all four MongoDB databases"""
    
    def __init__(self):
        """Initialize database connections"""
        self.connections = {}
        self.databases = {}
        
        # Database configuration
        self.db_configs = {
            'academic_library': {
                'uri': os.getenv('MONGODB_URI_ACADEMIC_LIBRARY', 'mongodb://localhost:27017/Academic_Library'),
                'collections': ['books', 'journals', 'projects']
            },
            'experts_system': {
                'uri': os.getenv('MONGODB_URI_EXPERTS_SYSTEM', 'mongodb://localhost:27017/Experts_System'),
                'collections': ['experts', 'certificates']
            },
            'research_papers': {
                'uri': os.getenv('MONGODB_URI_RESEARCH_PAPERS', 'mongodb://localhost:27017/Research_Papers'),
                'collections': ['articles', 'conferences', 'theses']
            },
            'laboratories': {
                'uri': os.getenv('MONGODB_URI_LABORATORIES', 'mongodb://localhost:27017/Laboratories'),
                'collections': ['equipments', 'materials']
            },
            'funding': {
                'uri': os.getenv('MONGODB_URI_FUNDING', 'mongodb://localhost:27017/Funding'),
                'collections': ['research_projects', 'institutions', 'funding_records']
            },
            'aposss': {
                'uri': os.getenv('MONGODB_URI_APOSSS', 'mongodb://localhost:27017/APOSSS'),
<<<<<<< HEAD
                'collections': ['users', 'user_interactions', 'saved_searches', 'user_preferences']
=======
                'collections': ['user_feedback', 'users', 'user_interactions', 'user_preferences', 'user_sessions', 'user_bookmarks', 'user_search_history']
>>>>>>> 39d336a7
            }
        }
        
        self._initialize_connections()
    
    def _initialize_connections(self):
        """Initialize connections to all databases"""
        for db_name, config in self.db_configs.items():
            try:
                # Create MongoDB client
                client = MongoClient(
                    config['uri'],
                    serverSelectionTimeoutMS=5000,  # 5 second timeout
                    connectTimeoutMS=5000,
                    socketTimeoutMS=5000
                )
                
                # Get database name from URI
                db_name_from_uri = config['uri'].split('/')[-1]
                database = client[db_name_from_uri]
                
                # Test connection
                client.admin.command('ping')
                
                # Store connections
                self.connections[db_name] = client
                self.databases[db_name] = database
                
                logger.info(f"Successfully connected to {db_name} database")
                
            except (ConnectionFailure, ServerSelectionTimeoutError) as e:
                logger.warning(f"Failed to connect to {db_name} database: {str(e)}")
                self.connections[db_name] = None
                self.databases[db_name] = None
            except Exception as e:
                logger.error(f"Unexpected error connecting to {db_name}: {str(e)}")
                self.connections[db_name] = None
                self.databases[db_name] = None
    
    def test_connections(self) -> Dict[str, Any]:
        """Test all database connections and return status"""
        status = {}
        
        for db_name in self.db_configs.keys():
            if self.connections[db_name] is not None and self.databases[db_name] is not None:
                try:
                    # Test connection with ping
                    self.connections[db_name].admin.command('ping')
                    
                    # Get collection counts
                    collections_info = {}
                    for collection_name in self.db_configs[db_name]['collections']:
                        try:
                            count = self.databases[db_name][collection_name].count_documents({})
                            collections_info[collection_name] = count
                        except Exception as e:
                            collections_info[collection_name] = f"Error: {str(e)}"
                    
                    status[db_name] = {
                        'connected': True,
                        'collections': collections_info
                    }
                    
                except Exception as e:
                    status[db_name] = {
                        'connected': False,
                        'error': str(e)
                    }
            else:
                status[db_name] = {
                    'connected': False,
                    'error': 'Connection not established'
                }
        
        return status
    
    def get_database(self, db_name: str) -> Optional[Any]:
        """Get a specific database connection"""
        return self.databases.get(db_name)
    
    def get_collection(self, db_name: str, collection_name: str) -> Optional[Any]:
        """Get a specific collection from a database"""
        database = self.get_database(db_name)
        if database is not None:
            return database[collection_name]
        return None
    
    def close_connections(self):
        """Close all database connections"""
        for db_name, client in self.connections.items():
            if client is not None:
                try:
                    client.close()
                    logger.info(f"Closed connection to {db_name}")
                except Exception as e:
                    logger.error(f"Error closing connection to {db_name}: {str(e)}")
        
        self.connections.clear()
        self.databases.clear()
    
    def __del__(self):
        """Cleanup connections when object is destroyed"""
        self.close_connections() <|MERGE_RESOLUTION|>--- conflicted
+++ resolved
@@ -38,11 +38,7 @@
             },
             'aposss': {
                 'uri': os.getenv('MONGODB_URI_APOSSS', 'mongodb://localhost:27017/APOSSS'),
-<<<<<<< HEAD
-                'collections': ['users', 'user_interactions', 'saved_searches', 'user_preferences']
-=======
                 'collections': ['user_feedback', 'users', 'user_interactions', 'user_preferences', 'user_sessions', 'user_bookmarks', 'user_search_history']
->>>>>>> 39d336a7
             }
         }
         
